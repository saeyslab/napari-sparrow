--- conflicted
+++ resolved
@@ -38,7 +38,7 @@
     jaxlib>=0.4.6
     basicpy==1.0.0
     voronoi-diagram-for-polygons==0.1.6
-    rasterio==1.3.2
+    rasterio>=1.3.2
     seaborn>=0.12.2
     leidenalg==0.9.1
     omegaconf==2.3.0
@@ -56,11 +56,7 @@
 console_scripts =
     sparrow = sparrow.single:main
 napari.manifest =
-<<<<<<< HEAD
     sparrow = sparrow:napari.yaml
-=======
-    napari-sparrow = sparrow:napari.yaml
->>>>>>> 0a7763d5
 
 [options.extras_require]
 plugin =
