<<<<<<< HEAD
# Harpy
=======
# SPArrOW
>>>>>>> 29a51a75

<!-- These badges won't work while the GitHub repo is private:
[![License BSD-3](https://img.shields.io/pypi/l/napari-sparrow.svg?color=green)](https://github.com/saeyslab/napari-sparrow/raw/main/LICENSE)
[![PyPI](https://img.shields.io/pypi/v/napari-sparrow.svg?color=green)](https://pypi.org/project/napari-sparrow)
[![Python Version](https://img.shields.io/pypi/pyversions/napari-sparrow.svg?color=green)](https://python.org)
[![tests](https://github.com/saeyslab/napari-sparrow/workflows/tests/badge.svg)](https://github.com/saeyslab/napari-sparrow/actions)
[![codecov](https://codecov.io/gh/saeyslab/napari-sparrow/branch/main/graph/badge.svg)](https://codecov.io/gh/saeyslab/napari-sparrow)
[![napari hub](https://img.shields.io/endpoint?url=https://api.napari-hub.org/shields/napari-sparrow)](https://napari-hub.org/plugins/napari-sparrow)
-->

<<<<<<< HEAD
Package for single-cell spatial proteomics data analysis.
=======
A library for spatial transcriptomics data analysis.
>>>>>>> 29a51a75

# Installation

<<<<<<< HEAD
<!-- This [napari] plugin was generated with [Cookiecutter] using [napari]'s [cookiecutter-napari-plugin] template. -->
=======
Check out the docs for [installation instructions](docs/installation.md).
>>>>>>> 29a51a75

# Tutorials

<<<<<<< HEAD
and review the napari docs for plugin developers:
https://napari.org/plugins/index.html
-->

## Installation

There are two different installation methods:

1. Using the Python package manager pip (TODO)

```
pip install harpy (TODO)
```

2. Installation from source

First clone this GitHub repo and set it as the current directory:

```bash
git clone https://github.com/saeyslab/harpy.git
cd harpy
```

Depending on your hardware, you may need to adapt the Conda `environment.yml` file as follows:

- On Windows comment out the lines with `basicpy`, `jax` and `jaxlib`. We will install then manually. 

Now create the conda environment

```bash
# Use standard Conda environment creation
conda env create -f environment.yml
# Or use Mamba as alternative
mamba env update -f environment.yml --prune

conda activate harpy
```

On Windows we must now manually install `jax` and `basicpy` as follows:

```
pip install "jax[cpu]===0.4.13" -f https://whls.blob.core.windows.net/unstable/index.html --use-deprecated legacy-resolver
pip install basicpy==1.0.0
```

The manual installation of ml_dtypes used by jax is needed because of [this issue](https://developer.apple.com/forums/thread/737890).

Finally, install `harpy`

```
pip install -e .
```

## Additional dependencies

To install everything from source, run
```bash
pip install -e '.[plugin,testing,cli,docs,clustering]'
```

To use the plugin, run

```bash
pip install "harpy[plugin]"
```

or when build from source:

```bash
pip install -e ".[plugin]"
```

To run `harpy` from the `cli`:

```bash
pip install "harpy[cli]"
```

or when build from source:

```bash
pip install -e ".[cli]"
```

## Input data

Input data is provided from a [RESOLVE experiment on mouse liver](https://cloud.irc.ugent.be/public/index.php/s/HrXG9WKqjqHBEzS). The dataset used in the examples is mouse liver A1-1. Please download the DAPI-stained image and the .txt file.

## Usage

### Jupyter notebooks

Check the notebooks in `experiments`.

### napari

You can run the plugin by first starting napari, and starting the plugin from napari's menu bar: `napari > Plugins > napari-sparrow`.

Use the plugin to tune the parameters of sparrow for the different steps of the pipeline. Tuning can be done on small crops of the image. After every step, a corresponding configuration _.yaml_ file will be saved in the output directory chosen by the user. We refer to the [hpc](docs/hpc.md) documentation for information on how to use these generated configuration files via the CLI.

### (Hydra) CLI

Run experiments from the CLI using [Hydra](https://hydra.cc). Experiments can be run locally, or on a SLURM cluster.

First copy the `configs` folder (in the root of this repository) locally, and set the paths to the input data and log directory via the _.yaml_ provided at `configs/default.example.yaml`. I.e., first rename `configs/default.example.yaml` to `configs/default.yaml` and update following fields:

```yaml
paths:
  log_dir: ${oc.env:HOME}/VIB/DATA/logs/
  data_dir: ${oc.env:HOME}/VIB/DATA/
```

When running locally, use the following setting for the hydra launcher:

```yaml
defaults:
  - override /hydra/launcher: submitit_local
```

If sparrow is run on a SLURM cluster, change this to:

```yaml
defaults:
  - override /hydra/launcher: submitit_slurm
```

Next, update `configs/dataset/resolve_liver.yaml`, with the correct path to the input data, relative to _$paths.data_dir_ set earlier, e.g. the fields:

```yaml
data_dir: ${paths.data_dir}/resolve/resolve_liver
image: ${dataset.data_dir}/20272_slide1_A1-1_DAPI.tiff
coords: ${dataset.data_dir}/20272_slide1_A1-1_results.txt
markers: ${dataset.data_dir}/markerGeneListMartinNoLow.csv
```

assuming the RESOLVE mouse liver data is used.

The RESOLVE mouse liver experiment is preconfigured in `configs/experiment/resolve_liver.yaml`, and can now be run from the CLI:

```bash
sparrow +experiment=resolve_liver hydra.searchpath="[/Path/to/local/configs]" task_name=results_sparrow
```

Please update the _hydra.searchpath_ with the path to the `configs` folder downloaded locally.

All parameters can also be overwritten from the CLI, e.g. for the size of the min max filter:

```bash
sparrow +experiment=resolve_liver hydra.searchpath="[/Path/to/local/configs]" task_name=results_sparrow clean.size_min_max_filter=35
```
=======
See [here](docs/tutorials/) for tutorials.
>>>>>>> 29a51a75

# Usage

[Learn](docs/usage.md) how SPArrOW can be integrated into your workflow in different ways.

## Contributing

See [here](docs/contributing.md) for info on how to contribute to SPArrOW.

## References

- https://github.com/ashleve/lightning-hydra-template

## License

Distributed under the terms of the [BSD-3] license,
"sparrow" is free and open source software

## Issues

If you encounter any problems, please [file an issue] along with a detailed description.

[napari]: https://github.com/napari/napari
[Cookiecutter]: https://github.com/audreyr/cookiecutter
[BSD-3]: http://opensource.org/licenses/BSD-3-Clause
[cookiecutter-napari-plugin]: https://github.com/napari/cookiecutter-napari-plugin
[file an issue]: https://github.com/saeyslab/napari-sparrow/issues
[napari]: https://github.com/napari/napari
[tox]: https://tox.readthedocs.io/en/latest/
[pip]: https://pypi.org/project/pip/
[PyPI]: https://pypi.org/<|MERGE_RESOLUTION|>--- conflicted
+++ resolved
@@ -1,8 +1,4 @@
-<<<<<<< HEAD
 # Harpy
-=======
-# SPArrOW
->>>>>>> 29a51a75
 
 <!-- These badges won't work while the GitHub repo is private:
 [![License BSD-3](https://img.shields.io/pypi/l/napari-sparrow.svg?color=green)](https://github.com/saeyslab/napari-sparrow/raw/main/LICENSE)
@@ -13,23 +9,16 @@
 [![napari hub](https://img.shields.io/endpoint?url=https://api.napari-hub.org/shields/napari-sparrow)](https://napari-hub.org/plugins/napari-sparrow)
 -->
 
-<<<<<<< HEAD
 Package for single-cell spatial proteomics data analysis.
-=======
-A library for spatial transcriptomics data analysis.
->>>>>>> 29a51a75
-
-# Installation
-
-<<<<<<< HEAD
+
+---
+
 <!-- This [napari] plugin was generated with [Cookiecutter] using [napari]'s [cookiecutter-napari-plugin] template. -->
-=======
-Check out the docs for [installation instructions](docs/installation.md).
->>>>>>> 29a51a75
-
-# Tutorials
-
-<<<<<<< HEAD
+
+<!--
+Don't miss the full getting started guide to set up your new package:
+https://github.com/napari/cookiecutter-napari-plugin#getting-started
+
 and review the napari docs for plugin developers:
 https://napari.org/plugins/index.html
 -->
@@ -180,13 +169,10 @@
 ```bash
 sparrow +experiment=resolve_liver hydra.searchpath="[/Path/to/local/configs]" task_name=results_sparrow clean.size_min_max_filter=35
 ```
-=======
-See [here](docs/tutorials/) for tutorials.
->>>>>>> 29a51a75
-
-# Usage
-
-[Learn](docs/usage.md) how SPArrOW can be integrated into your workflow in different ways.
+
+The default values for all parameters for each step of the pipeline can be found at `src/sparrow/configs`.
+
+For more info on configuring experiments, we refer to the [hpc](docs/hpc.md) documentation.
 
 ## Contributing
 
