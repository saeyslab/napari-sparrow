--- conflicted
+++ resolved
@@ -64,14 +64,10 @@
 pip install basicpy==1.0.0
 ```
 
-<<<<<<< HEAD
 The manual installation of ml_dtypes used by jax is needed because of [this issue](https://developer.apple.com/forums/thread/737890).
 
 Finally, install `harpy`
-=======
-Finally, install `sparrow`
-
->>>>>>> fce55b36
+
 ```
 pip install -e .
 ```
