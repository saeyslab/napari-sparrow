""" This file holds all the general functions that are used to build up the pipeline and the notebooks. The functions are odered by their occurence in the pipeline from top to bottom."""

# %load_ext autoreload
# %autoreload 2
import warnings
from itertools import chain
from typing import List, Optional, Tuple

import cv2
import geopandas
import matplotlib
import matplotlib.colors as mpl
import matplotlib.pyplot as plt
import numpy as np
import pandas as pd
import rasterio
import scanpy as sc
import seaborn as sns
import shapely
import squidpy as sq
import torch
from anndata import AnnData
from basicpy import BaSiC
from cellpose import models
from rasterio import features
from scipy import ndimage
import dask.dataframe as dd

import xarray as xr
import dask
import numpy as np
import hvplot.xarray
import numpy as np
from longsgis import voronoiDiagram4plg
from shapely.geometry import Polygon
from shapely.geometry.polygon import LinearRing
from scipy.ndimage.filters import gaussian_filter



def read_in_zarr(path_to_zarr_file,zyx_order=[0,1,2]):
    """This function read in a zarr file containing the tissue image. If a z-stack is present, automatically, a z-projection is performed.
     A quidpy imagecontainer is returned."""
    da = dask.array.from_zarr(path_to_zarr_file)
    da = xr.DataArray(
    da, 
    dims=('z', 'y', 'x'),
    coords={
        "z": np.arange(da.shape[zyx_order[0]]),
        "y": np.arange(da.shape[zyx_order[1]]), 
        "x": np.arange(da.shape[zyx_order[2]]),
    }
    )
    if da.z.shape[0]>1:
        da=da.max(dim='z')
    ic = sq.im.ImageContainer(da)    

    return ic

def create_subset_image(ic,crd):
    """Reads in sq image container and returns a subset in a sq.imagecontainer"""
    Xmax=ic.data.sizes['x']
    Ymax=ic.data.sizes['y']    
    img=ic.data.assign_coords({'x':np.arange(Xmax),'y':np.arange(Ymax)})  
    I_small=img['image'].sel(x=slice(crd[0],crd[1]),y=slice(crd[2],crd[3]))
    ic_test= sq.im.ImageContainer(I_small)
    return ic_test


def tilingCorrection(
    img: sq.im.ImageContainer,
    left_corner: Tuple[int, int] = None,
    size: Tuple[int, int] = None,
    tile_size: int = 2144,
) -> Tuple[sq.im.ImageContainer, np.ndarray]:
    """Returns the corrected image and the flatfield array

    This function corrects for the tiling effect that occurs in some image data for example the resolve dataset.
    The illumination within the tiles is adjusted, afterwards the tiles are connected as a whole image by inpainting the lines between the tiles.
    """

    # Create the tiles
    tiles = img.generate_equal_crops(size=tile_size, as_array="image")
    tiles = np.array([tile + 1 if ~np.any(tile) else tile for tile in tiles])
    #create the masks for inpainting 
    i_mask = (np.block(
        [
            list(tiles[i : i + (img.shape[1] // tile_size)])
            for i in range(0, len(tiles), img.shape[1] // tile_size)
        ]
    ).astype(np.uint16)==0)
    # Measure the filters
    # BaSiC has no support for gpu devices, see https://github.com/peng-lab/BaSiCPy/issues/101
    basic = BaSiC(epsilon=1e-06)

    basic.fit(tiles)
    flatfield = basic.flatfield
    tiles_corrected = basic.transform(tiles)
    tiles_corrected = np.array(
        [tile + 1 if ~np.any(tile) else tile for tile in tiles_corrected]
    )

    # Stitch the tiles back together
    i_new = np.block(
        [
            list(tiles_corrected[i : i + (img.shape[1] // tile_size)])
            for i in range(0, len(tiles_corrected), img.shape[1] // tile_size)
        ]
    ).astype(np.uint16)
    
    

    img = sq.im.ImageContainer(i_new, layer="image")
    img.add_img(
        i_mask.astype(np.uint8),
        layer="mask",
    )

    if size is not None and left_corner is not None:
        img = img.crop_corner(*left_corner, size)

    # Perform inpainting
    img = img.apply(
        {"0": cv2.inpaint},
        layer="image",
        drop=True,
        channel=0,
        copy=True,
        fn_kwargs={
            "inpaintMask": img.data.mask.squeeze().to_numpy(),
            "inpaintRadius": 55,
            "flags": cv2.INPAINT_NS,
        },
    )

    return img, flatfield


def tilingCorrectionPlot(
    img: np.ndarray, flatfield, img_orig: np.ndarray, output: str = None
) -> None:
    """Creates the plots based on the correction overlay and the original and corrected images."""

    # disable interactive mode
    if output:
        plt.ioff()

    # Tile correction overlay
    fig1, ax1 = plt.subplots(1, 1, figsize=(20, 10))
    ax1.imshow(flatfield, cmap="gray")
    ax1.set_title("Correction performed per tile")

    # Save the plot to ouput
    if output:
        plt.close(fig1)
        fig1.savefig(output + "0.png")

    # Original and corrected image
    fig2, ax2 = plt.subplots(1, 2, figsize=(20, 10))
    ax2[0].imshow(img, cmap="gray")
    ax2[0].set_title("Corrected image")
    ax2[1].imshow(img_orig, cmap="gray")
    ax2[1].set_title("Original image")

    # Save the plot to ouput
    if output:
        plt.close(fig2)
        fig2.savefig(output + "1.png")


def preprocessImage(
    img: sq.im.ImageContainer,
    contrast_clip: float = 2.5,
    size_tophat: int = None,
) -> sq.im.ImageContainer:
    """Returns the new image

    This function performs the preprocessing of the image.
    Contrast_clip indicates the input to the create_CLAHE function for histogram equalization.
    Size_tophat indicates the tophat filter size. If no tophat lfiter size is given, no tophat filter is applied. The recommendable size is 45.
    Small_size_vis indicates the coordinates of an optional zoom in plot to check the processing better.
    """

    # Apply tophat filter
    if size_tophat is not None:
        minimum_t = ndimage.minimum_filter(
            img.data.image.squeeze().to_numpy(), size_tophat
        )
        max_of_min_t = ndimage.maximum_filter(minimum_t, size_tophat)
        img = img.apply(
            {"0": lambda array: array - max_of_min_t},
            layer="image",
            drop=True,
            channel=0,
            copy=True,
        )

    # Enhance the contrast
    clahe = cv2.createCLAHE(clipLimit=contrast_clip, tileGridSize=(8, 8))
    img = img.apply({"0": clahe.apply}, layer="image", drop=True, channel=0, copy=True)

    return img


def preprocessImagePlot(
    img: np.ndarray,
    img_orig: np.ndarray,
    small_size_vis: List[int] = None,
    output: str = None,
) -> None:
    """Creates the plots based on the original and preprocessed image."""

    # disable interactive mode
    if output:
        plt.ioff()

    # Original and preprocessed image
    fig1, ax1 = plt.subplots(1, 2, figsize=(20, 10))
    ax1[0].imshow(img, cmap="gray")
    ax1[0].set_title("Corrected image")
    ax1[1].imshow(img_orig, cmap="gray")
    ax1[1].set_title("Original image")

    # Save the plot to ouput
    if output:
        plt.close(fig1)
        fig1.savefig(output + "0.png")

    # Plot small part of the images
    if small_size_vis is not None:
        fig2, ax2 = plt.subplots(1, 2, figsize=(20, 10))
        ax2[0].imshow(
            img[
                small_size_vis[0] : small_size_vis[1],
                small_size_vis[2] : small_size_vis[3],
            ],
            cmap="gray",
        )
        ax2[0].set_title("Corrected image")
        ax2[1].imshow(
            img_orig[
                small_size_vis[0] : small_size_vis[1],
                small_size_vis[2] : small_size_vis[3],
            ],
            cmap="gray",
        )
        ax2[1].set_title("Original image")

        # Save the plot to ouput
        if output:
            plt.close(fig2)
            fig2.savefig(output + "1.png")

def cellpose(img, min_size=80,cellprob_threshold=-4, flow_threshold=0.85, diameter=100, model_type="cyto",channels=[1,0],device='cpu'):
    model = models.Cellpose(model_type=model_type,device=torch.device(device))
    masks, _, _, _ = model.eval(
        img,
        diameter=diameter,
        channels=channels,
        min_size=min_size,
        flow_threshold=flow_threshold,
        cellprob_threshold=cellprob_threshold,
    )
    return masks   
            
def segmentation(
    img: sq.im.ImageContainer,
    device: str = "cpu",
    min_size: int = 80,
    flow_threshold: float = 0.6,
    diameter: int = 55,
    cellprob_threshold: int = 0,
    model_type: str = "nuclei",
    channels =[0, 0],
    ): 

    
    sq.im.segment(img=img, layer="image", method=cellpose,chunks='auto',min_size=min_size,cellprob_threshold=cellprob_threshold, flow_threshold=flow_threshold, diameter=diameter, model_type=model_type,channels=channels,device=device)
    masks=img.data.segmented_custom.squeeze().to_numpy()
    mask_i = np.ma.masked_where(masks == 0, masks)

    # Create the polygon shapes of the different cells
    polygons = mask_to_polygons_layer(masks)
    #polygons["border_color"] = polygons.geometry.map(fc.border_color)
    polygons["linewidth"] = polygons.geometry.map(linewidth)
    #polygons["color"] = polygons.geometry.map(fc.color)
    polygons["cells"] = polygons.index
    polygons = polygons.dissolve(by="cells")
    return masks, mask_i, polygons, img            
            

def segmentationDeprecated(
    img: sq.im.ImageContainer,
    device: str = "cpu",
    min_size: int = 80,
    flow_threshold: float = 0.6,
    diameter: int = 55,
    cellprob_threshold: int = 0,
    model_type: str = "nuclei",
    channels: List[int] = [0, 0],
) -> Tuple[np.ndarray, np.ndarray, geopandas.GeoDataFrame, sq.im.ImageContainer]:
    """Returns the segmentation masks, the image masks and the polygons

    This function segments the data, using the cellpose algorithm.
    Img is the input image.
    You can define your device by setting the device parameter.
    Min_size indicates the minimal amount of pixels in a mask.
    The flow_threshold indicates someting about the shape of the masks, if you increase it, more masks with less orund shapes will be accepted.
    The diameter is a very important parameter to estimate, in the best case you estimate it yourself. It indicates the mean expected diameter of your dataset.
    If you put None in diameter, the model will estimate it automatically.
    Mask_threshold indicates how many of the possible masks are kept. Making it smaller (up to -6), will give you more masks, bigger is less masks.
    When an RGB image is given an input, the R channel is expected to have the nuclei, and the blue channel the membranes.
    When whole cell segmentation needs to be performed, model_type=cyto, otherwise, model_type=nuclei.
    """

    channels = np.array(channels)

    # Perform cellpose segmentation
    model = models.Cellpose(device=torch.device(device), model_type=model_type)
    masks, _, _, _ = model.eval(
        img.data.image.squeeze().to_numpy(),
        diameter=diameter,
        channels=channels,
        min_size=min_size,
        flow_threshold=flow_threshold,
        cellprob_threshold=cellprob_threshold,
    )
    mask_i = np.ma.masked_where(masks == 0, masks)

    # Create the polygon shapes of the different cells
    polygons = mask_to_polygons_layer(masks)
    #polygons["border_color"] = polygons.geometry.map(border_color)
    polygons["linewidth"] = polygons.geometry.map(linewidth)
    #polygons["color"] = polygons.geometry.map(color)
    polygons["cells"] = polygons.index
    polygons = polygons.dissolve(by="cells")
    polygons.index = list(map(str, polygons.index))

    img.add_img(masks, layer="segment_cellpose")

    return masks, mask_i, polygons, img


def segmentationPlot_deprecated(
    img: np.ndarray,
    mask_i: np.ndarray,
    polygons: geopandas.GeoDataFrame,
    channels: List[int] = [0, 0],
    small_size_vis: List[int] = None,
    output: str = None,
) -> None:
    """Creates the plots based on the original image as well as the image masks."""

    # disable interactive mode
    if output:
        plt.ioff()

    # Select correct layer of the image
    if sum(channels) != 0:
        img = img[0, :, :]

    # Show only small part of the image
    if small_size_vis is not None:
        fig, ax = plt.subplots(1, 2, figsize=(20, 10))
        ax[0].imshow(
            img[
                small_size_vis[0] : small_size_vis[1],
                small_size_vis[2] : small_size_vis[3],
            ],
            cmap="gray",
        )

        ax[1].imshow(
            img[
                small_size_vis[0] : small_size_vis[1],
                small_size_vis[2] : small_size_vis[3],
            ],
            cmap="gray",
        )
        ax[1].imshow(
            mask_i[
                small_size_vis[0] : small_size_vis[1],
                small_size_vis[2] : small_size_vis[3],
            ],
            cmap="jet",
        )

    # Show the full image
    else:
        fig, ax = plt.subplots(1, 2, figsize=(20, 10))
        ax[0].imshow(img, cmap="gray")
        ax[1].imshow(img, cmap="gray")
        polygons.plot(
            ax=ax[1],
            edgecolor="white",
            linewidth=polygons.linewidth,
            alpha=0.5,
            legend=True,
            color="red",
        )

    # Save the plot to ouput
    if output:
        plt.close(fig)
        fig.savefig(output + ".png")

def segmentationPlot(
    ic,
    mask_i=None,
    polygons: geopandas.GeoDataFrame=None,
    crd=None,
    channels=[0,0],
    small_size_vis=None,
    img_layer='image',
    output: str = None,
) -> None:
    if output:
        plt.ioff()
    if small_size_vis:
        crd=small_size_vis
    if polygons is None:
        raise ValueError("No polygons are given as input") 
    if type(ic)==np.ndarray:
        ic = sq.im.ImageContainer(ic)
        
    Xmax=ic.data.sizes['x']
    Ymax=ic.data.sizes['y']    
    ic=ic.data.assign_coords({'x':np.arange(Xmax),'y':np.arange(Ymax)})  
    #crd=small_size_vis
    #crd=[2000,3500,1000,2500]
    if crd==None:
        crd=[0,Ymax,0,Xmax]
    fig, ax = plt.subplots(1, 2, figsize=(20, 20))
    ic[img_layer].squeeze().sel(x=slice(crd[2],crd[3]),y=slice(crd[0],crd[1])).plot.imshow(cmap='gray', robust=True, ax=ax[0],add_colorbar=False)
    ic[img_layer].squeeze().sel(x=slice(crd[2],crd[3]),y=slice(crd[0],crd[1])).plot.imshow(cmap='gray', robust=True, ax=ax[1],add_colorbar=False)
    polygons.cx[crd[2]:crd[3],crd[0]:crd[1]].plot(
            ax=ax[1],
            edgecolor="white",
            linewidth=1,
            alpha=0.5,
            legend=True,
            aspect=1,
            )
    for i in range(len(ax)):
        ax[i].axes.set_aspect('equal')
        ax[i].set_xlim(crd[2], crd[3])
        ax[i].set_ylim(crd[0], crd[1])
        ax[i].invert_yaxis()
        ax[i].set_title("")
        #ax.axes.xaxis.set_visible(False)
        #ax.axes.yaxis.set_visible(False)
        ax[i].spines["top"].set_visible(False)
        ax[i].spines["right"].set_visible(False)
        ax[i].spines["bottom"].set_visible(False)
        ax[i].spines["left"].set_visible(False)
    
    # Save the plot to ouput
    if output:
        plt.close(fig)
        fig.savefig(output + ".png")            
        

def mask_to_polygons_layer(mask: np.ndarray) -> geopandas.GeoDataFrame:
    """Returns the polygons as GeoDataFrame

    This function converts the mask to polygons.
    https://rocreguant.com/convert-a-mask-into-a-polygon-for-images-using-shapely-and-rasterio/1786/
    """

    all_polygons = []
    all_values = []

    # Extract the polygons from the mask
    for shape, value in features.shapes(
        mask.astype(np.int32),
        mask=(mask > 0),
        transform=rasterio.Affine(1.0, 0, 0, 0, 1.0, 0),
    ):
        all_polygons.append(shapely.geometry.shape(shape))
        all_values.append(int(value))

    return geopandas.GeoDataFrame(dict(geometry=all_polygons), index=all_values)


def color(_) -> matplotlib.colors.Colormap:
    """Select random color from set1 colors."""
    return plt.get_cmap("Set1")(np.random.choice(np.arange(0, 18)))


def border_color(r: bool) -> matplotlib.colors.Colormap:
    """Select border color from tab10 colors or preset color (1, 1, 1, 1) otherwise."""
    return plt.get_cmap("tab10")(3) if r else (1, 1, 1, 1)


def linewidth(r: bool) -> float:
    """Select linewidth 1 if true else 0.5."""
    return 1 if r else 0.5

def delete_overlap(voronoi,polygons):    
    I1,I2=voronoi.sindex.query_bulk(voronoi['geometry'], predicate="overlaps")  
    voronoi2=voronoi.copy()

    for cell1, cell2 in zip(I1,I2):

        #if cell1!=cell2:
        voronoi.geometry.iloc[cell1]=voronoi.iloc[cell1].geometry.intersection(voronoi2.iloc[cell1].geometry.difference(voronoi2.iloc[cell2].geometry))
        voronoi.geometry.iloc[cell2]=voronoi.iloc[cell2].geometry.intersection(voronoi2.iloc[cell2].geometry.difference(voronoi2.iloc[cell1].geometry))
    voronoi['geometry']=voronoi.geometry.union(polygons.geometry) 
    return voronoi

def allocation(ddf,ic: sq.im.ImageContainer, masks: np.ndarray=None, library_id: str = "spatial_transcriptomics",radius=0,polygons=None, verbose=False
    ):
    
    # Create the polygon shapes for the mask
    if polygons is None:
        polygons = mask_to_polygons_layer(masks)
        polygons["cells"] = polygons.index
        polygons = polygons.dissolve(by="cells")
    polygons.index = list(map(str, polygons.index))
    
    #calculate new mask based on radius    
    if radius!=0:
        boundary=Polygon([(0,0),(ic.shape[1]+200,0),(ic.shape[1]+200,ic.shape[0]+200),(0,ic.shape[0]+200)])
        polygons['geometry']=polygons.simplify(2)
        vd = voronoiDiagram4plg(polygons, boundary)
        voronoi=geopandas.sjoin(vd,polygons,predicate='contains',how='left')
        voronoi.index=voronoi.index_right
        voronoi=voronoi[~voronoi.index.duplicated(keep='first')]
        voronoi=delete_overlap(voronoi,polygons)

        buffered=polygons.buffer(distance=20)
        intersected=voronoi.sort_index().intersection(buffered.sort_index())
        polygons.geometry=intersected
        
        masks=rasterio.features.rasterize( #it should be possible to give every shape  number. You need to give the value with it as input. 
            zip(intersected.geometry,intersected.index.values.astype(float)), 
            out_shape=[ic.shape[0],ic.shape[1]],dtype='uint32')    
        
    # adapt transcripts file     
    ddf = ddf[
    (ic.data.attrs["coords"].y0 < ddf['y'])
    & (ddf['y'] < masks.shape[0] + ic.data.attrs["coords"].y0)
    & (ic.data.attrs["coords"].x0 < ddf['x'])
    & (ddf['x'] < masks.shape[1] + ic.data.attrs["coords"].x0)
    ]
    if verbose:
        print('Started df calculation')

    df=ddf.compute()
    if verbose:
        print('df calculated')
    df["cells"] = masks[
        df['y'].values.astype(int) - ic.data.attrs["coords"].y0,
        df['x'].values.astype(int) - ic.data.attrs["coords"].x0,
    ]
    if masks is None:
        masks=ic.data.segment_cellpose.squeeze().to_numpy()
    # Calculate the mean of the transcripts for every cell
    coordinates = df.groupby(["cells"]).mean().loc[:, ['x', 'y']]
    cell_counts = df.groupby(["cells", "gene"]).size().unstack(fill_value=0)
    if verbose: 
        
        print('finished groupby')
        # Create the anndata object
    adata = AnnData(cell_counts[cell_counts.index != 0])
    coordinates.index = coordinates.index.map(str)
    adata.obsm["spatial"] = coordinates[coordinates.index != "0"].values
    if verbose:
        print('created anndata object')
    # Add the polygons to the anndata object
    polygons["linewidth"] = polygons.geometry.map(linewidth)

    polygons_f = polygons[
        np.isin(polygons.index.values, adata.obs.index.values)
    ]
    #polygons_f.index = list(map(str, polygons_f.index))
    adata.obsm["polygons"] = polygons_f
    adata.obs["cell_ID"] = [int(x) for x in adata.obsm["polygons"].index]

    # Add the figure to the anndata object
    adata.uns["spatial"] = {library_id: {}}
    adata.uns["spatial"][library_id]["images"] = {}
    adata.uns["spatial"][library_id]["images"] = {
        "hires": ic.data.image.squeeze().to_numpy()
        #"segmentation":ic.data.segment_cellpose.squeeze().to_numpy()
    }
    adata.uns["spatial"][library_id]["scalefactors"] = {
        "tissue_hires_scalef": 1,
        "spot_diameter_fullres": 75,
    }
    #adata.uns["spatial"][library_id]["segmentation"] = masks.astype(np.uint16)

    return adata,df
def create_adata_quick(
    path: str, ic: sq.im.ImageContainer, masks: np.ndarray, library_id: str = "melanoma"
) -> AnnData:
    """Returns the AnnData object with transcript and polygon data.

    This function creates the polygon shapes from the mask and adjusts the colors and linewidth.
    The transcripts are read from the csv file in path, all transcripts within cells are assigned.
    Only cells with transcripts are retained.
    """

    # Create the polygon shapes of the different cells
    polygons = mask_to_polygons_layer(masks)
    polygons["geometry"] = polygons["geometry"].translate(
        float(ic.data.attrs["coords"].x0), float(ic.data.attrs["coords"].y0)
    )

    polygons["border_color"] = polygons.geometry.map(border_color)
    polygons["linewidth"] = polygons.geometry.map(linewidth)
    polygons["color"] = polygons.geometry.map(color)
    polygons["cells"] = polygons.index
    polygons = polygons.dissolve(by="cells")

    # Allocate the transcripts
    in_df = pd.read_csv(path, delimiter="\t", header=None)
    # Changed for subset
    df = in_df[
        (ic.data.attrs["coords"].y0 < in_df[1])
        & (in_df[1] < masks.shape[0] + ic.data.attrs["coords"].y0)
        & (ic.data.attrs["coords"].x0 < in_df[0])
        & (in_df[0] < masks.shape[1] + ic.data.attrs["coords"].x0)
    ]

    df["cells"] = masks[
        df[1].values - ic.data.attrs["coords"].y0,
        df[0].values - ic.data.attrs["coords"].x0,
    ]

    # Calculate the mean of the transcripts for every cell
    coordinates = df.groupby(["cells"]).mean().iloc[:, [0, 1]]
    cell_counts = df.groupby(["cells", 3]).size().unstack(fill_value=0)

    # Create the anndata object
    adata = AnnData(cell_counts[cell_counts.index != 0])
    coordinates.index = coordinates.index.map(str)
    adata.obsm["spatial"] = coordinates[coordinates.index != "0"].values

    # Add the polygons to the anndata object
    polygons_f = polygons[
        np.isin(polygons.index.values, list(map(int, adata.obs.index.values)))
    ]
    polygons_f.index = list(map(str, polygons_f.index))
    adata.obsm["polygons"] = polygons_f
    adata.obs["cell_ID"] = [int(x) for x in adata.obsm["polygons"].index]

    # Add the figure to the anndata object
    adata.uns["spatial"] = {library_id: {}}
    adata.uns["spatial"][library_id]["images"] = {}
    adata.uns["spatial"][library_id]["images"] = {
        "hires": ic.data.image.squeeze().to_numpy()
    }
    adata.uns["spatial"][library_id]["scalefactors"] = {
        "tissue_hires_scalef": 1,
        "spot_diameter_fullres": 75,
    }
    adata.uns["spatial"][library_id]["segmentation"] = masks.astype(np.uint16)
    adata.uns["spatial"][library_id]["points"] = AnnData(in_df.values[:, 0:2])
    adata.uns["spatial"][library_id]["points"].obs = pd.DataFrame(
        {"gene": in_df.values[:, 3]}
    )

    return adata

def plot_shapes(
    adata,
    column: str = None,
    cmap: str = "magma",
    img=None,
    img_layer='image',
    alpha: float = 0.5,
    library_id='melanoma',
    crd=None,
    output: str = None,
    vmin=None,
    vmax=None,
) -> None:
    
    adata.obsm['polygons']=geopandas.GeoDataFrame(adata.obsm['polygons'],geometry=adata.obsm['polygons']['geometry'])
    
    if img==None:
        img= sq.im.ImageContainer(adata.uns["spatial"][library_id]["images"]["hires"], layer="image")
        
    Xmax=img.data.sizes['x']
    Ymax=img.data.sizes['y']    
    img=img.data.assign_coords({'x':np.arange(Xmax),'y':np.arange(Ymax)})  
    
    if crd==None:
        crd=[0,Xmax,0,Ymax]
        
    if column is not None:
        if column + "_colors" in adata.uns:
            cmap = matplotlib.colors.LinearSegmentedColormap.from_list(
                "new_map",
                adata.uns[column + "_colors"],
                N=len(adata.uns[column + "_colors"]),
            ) 
        if column in adata.obs.columns:    
            column=adata[adata.obsm["polygons"].cx[crd[0]:crd[1],crd[2]:crd[3]].index,:].obs[column]
        elif column in adata.var.index:
            column=adata[adata.obsm["polygons"].cx[crd[0]:crd[1],crd[2]:crd[3]].index,:].X[:,np.where(adata.var.index==column)[0][0]]
        else: 
            print('The column defined in the function isnt a column in obs, nor is it a gene name, the plot is made without taking into account this value.')
            column= None
            cmap=None
    else:
        cmap=None
    if vmin!=None:
        vmin=np.percentile(column,vmin)
    if vmax!=None:
        vmax=np.percentile(column,vmax)    
    
    fig, ax = plt.subplots(1, 1, figsize=(20, 20))

<<<<<<< HEAD
        fig, ax = plt.subplots(1, 1, figsize=(20, 20))
        ax.imshow(
            adata.uns["spatial"]["melanoma"]["images"]["hires"],
            cmap="gray",
        )
        adata.obsm["polygons"].plot(
            ax=ax,
            column=adata.obs[column],
            edgecolor="white",
            linewidth=adata.obsm["polygons"].linewidth,
            alpha=alpha,
            legend=True,
            cmap=cmap,
            aspect=1
        )
=======
    img[img_layer].squeeze().sel(x=slice(crd[0],crd[1]),y=slice(crd[2],crd[3])).plot.imshow(cmap='gray', robust=True, ax=ax,add_colorbar=False)
>>>>>>> 8b48fc89

    adata.obsm["polygons"].cx[crd[0]:crd[1],crd[2]:crd[3]].plot(
            ax=ax,
            edgecolor="white",
            column=column,
            linewidth=1,
            alpha=alpha,
            legend=True,
<<<<<<< HEAD
            color="blue",
            aspect=1
        )

    ax.axes.xaxis.set_visible(False)
    ax.axes.yaxis.set_visible(False)
=======
            aspect=1,
            cmap=cmap,
            vmax=vmax,#np.percentile(column,vmax),
            vmin=vmin,#np.percentile(column,vmin)
            )
    
    ax.axes.set_aspect('equal')
    ax.set_xlim(crd[0], crd[1])
    ax.set_ylim(crd[2], crd[3])
    ax.invert_yaxis()
    ax.set_title("")
    #ax.axes.xaxis.set_visible(False)
    #ax.axes.yaxis.set_visible(False)
>>>>>>> 8b48fc89
    ax.spines["top"].set_visible(False)
    ax.spines["right"].set_visible(False)
    ax.spines["bottom"].set_visible(False)
    ax.spines["left"].set_visible(False)

    # Save the plot to ouput
    if output:
        plt.close(fig)
        fig.savefig(output + ".png")


def preprocessAdata(
    adata: AnnData, mask: np.ndarray, nuc_size_norm: bool = True, n_comps: int = 50
) -> Tuple[AnnData, AnnData]:
    """Returns the new and original AnnData objects

    This function calculates the QC metrics.
    All cells with les then 10 genes and all genes with less then 5 cells are removed.
    Normalization is performed based on the size of the nucleus in nuc_size_norm.
    """

    # Calculate QC Metrics
    sc.pp.calculate_qc_metrics(adata, inplace=True, percent_top=[2, 5])
    adata_orig = adata

    # Filter cells and genes
    sc.pp.filter_cells(adata, min_counts=10)
    sc.pp.filter_genes(adata, min_cells=5)
    adata.raw= adata

    # Normalize nucleus size
<<<<<<< HEAD
    # TODO: this fails if there is no shape for a cell (like in Baysor?)
    if nuc_size_norm:
        _, counts = np.unique(mask, return_counts=True)
        adata.obs["nucleusSize"] = [counts[int(index)] for index in adata.obs.index]
        adata.X = (adata.X.T / adata.obs.nucleusSize.values).T
=======
    
    indices, counts = np.unique(mask, return_counts=True)
    adata.obs["nucleusSize"] = [counts[np.where(indices==int(index))][0] for index in adata.obs.index]
    if nuc_size_norm:   
        adata.X = (adata.X.T*100 / adata.obs.nucleusSize.values).T
>>>>>>> 8b48fc89

        sc.pp.log1p(adata)
        sc.pp.scale(adata, max_value=10)
    else:
        sc.pp.normalize_total(adata)
        sc.pp.log1p(adata)

    sc.tl.pca(adata, svd_solver="arpack", n_comps=n_comps)
    adata.obsm["polygons"] = geopandas.GeoDataFrame(
        adata.obsm["polygons"], geometry=adata.obsm["polygons"].geometry
    )

    return adata, adata_orig


def preprocesAdataPlot(adata: AnnData, adata_orig: AnnData, output: str = None) -> None:
    """This function plots the size of the nucleus related to the counts."""

    # disable interactive mode
    if output:
        plt.ioff()

    sc.pl.pca(adata, color="total_counts", show=not output)

    fig, axs = plt.subplots(1, 2, figsize=(15, 4))
    sns.histplot(adata_orig.obs["total_counts"], kde=False, ax=axs[0])
    sns.histplot(adata_orig.obs["n_genes_by_counts"], kde=False, bins=55, ax=axs[1])
    plt.show()
    plt.scatter(adata.obs["nucleusSize"], adata.obs["total_counts"])
    plt.title = "cellsize vs cellcount"

    # Save the plot to ouput
    if output:
        plt.close()
        plt.savefig(output + "0.png")
        plt.close(fig)
        fig.savefig(output + "1.png")


def filter_on_size(
    adata: AnnData, min_size: int = 100, max_size: int = 100000
) -> Tuple[AnnData, int]:
    """Returns a tuple with the AnnData object and the number of filtered cells.

    All cells outside of the min and max size range are removed.
    If the distance between the location of the transcript and the center of the polygon is large, the cell is deleted.
    """

    start = adata.shape[0]

    # Calculate center of the cell and distance between transcript and polygon center
    adata.obsm["polygons"]["X"] = adata.obsm["polygons"].centroid.x
    adata.obsm["polygons"]["Y"] = adata.obsm["polygons"].centroid.y
    adata.obs["distance"] = np.sqrt(
        np.square(adata.obsm["polygons"]["X"] - adata.obsm["spatial"].iloc[:, 0])
        + np.square(adata.obsm["polygons"]["Y"] - adata.obsm["spatial"].iloc[:, 1])
    )

    # Filter cells based on size and distance
    #adata = adata[adata.obs["nucleusSize"] < max_size, :]
    #adata = adata[adata.obs["nucleusSize"] > min_size, :]
    adata=adata[adata.obsm['polygons'].area>min_size,:]
    adata.obsm["polygons"] = geopandas.GeoDataFrame(
        adata.obsm["polygons"], geometry=adata.obsm["polygons"].geometry
    )
    adata=adata[adata.obsm['polygons'].area<max_size,:]

    adata = adata[adata.obs["distance"] < 70, :]
    adata.obsm["polygons"] = geopandas.GeoDataFrame(
        adata.obsm["polygons"], geometry=adata.obsm["polygons"].geometry
    )
    filtered = start - adata.shape[0]

    return adata, filtered


def extract(ic: sq.im.ImageContainer, adata: AnnData) -> AnnData:
    """This function performs segmenation feature extraction and adds cell area and mean intensity to the annData object under obsm segmentation_features."""
    sq.im.calculate_image_features(
        adata,
        ic,
        layer="image",
        features="segmentation",
        key_added="segmentation_features",
        features_kwargs={
            "segmentation": {
                "label_layer": "segment_cellpose",
                "props": ["label", "area", "mean_intensity"],
                "channels": [0],
            }
        },
    )

    return adata


def clustering(
    adata: AnnData, pcs: int, neighbors: int, cluster_resolution: float = 0.8
) -> AnnData:
    """Returns the AnnData object.

    Performs neighborhood analysis, Leiden clustering and UMAP.
    Provides option to save the plots to output.
    """

    # Neighborhood analysis
    sc.pp.neighbors(adata, n_neighbors=neighbors, n_pcs=pcs)
    sc.tl.umap(adata)

    # Leiden clustering
    sc.tl.leiden(adata, resolution=cluster_resolution)
    sc.tl.rank_genes_groups(adata, "leiden", method="wilcoxon")

    return adata


def clustering_plot(adata: AnnData, output: str = None) -> None:
    """This function plots the clusters and genes ranking"""

    # disable interactive mode
    if output:
        plt.ioff()

    # Leiden clustering
    sc.pl.umap(adata, color=["leiden"], show=not output)

    # Save the plot to ouput
    if output:
        plt.savefig(output + "0.png", bbox_inches="tight")
        plt.close()
        sc.pl.rank_genes_groups(adata, n_genes=8, sharey=False, show=False)
        plt.savefig(output + "1.png", bbox_inches="tight")
        plt.close()

    # Display plot
    else:
        sc.pl.rank_genes_groups(adata, n_genes=8, sharey=False)


def scoreGenes(
    adata: AnnData,
    path_marker_genes: str,
    row_norm: bool = False,
    repl_columns: dict[str, str] = None,
    del_genes: List[str] = None,
) -> Tuple[dict, pd.DataFrame]:
    """Returns genes dict and the score sper cluster

    Load the marker genes from csv file in path_marker_genes.
    repl_columns holds the column names that should be replaced the in the marker genes.
    del_genes holds the marker genes that should be deleted from the marker genes and genes dict.
    """

    # Load marker genes from csv
    df_markers = pd.read_csv(path_marker_genes, index_col=0)

    # Replace column names in marker genes
    if repl_columns:
        for column, replace in repl_columns.items():
            df_markers.columns = df_markers.columns.str.replace(column, replace)

    # Create genes dict with all marker genes for every celltype
    genes_dict = {}
    for i in df_markers:
        genes = []
        for row, value in enumerate(df_markers[i]):
            if value > 0:
                genes.append(df_markers.index[row])
        genes_dict[i] = genes

    # Score all cells for all celltypes
    for key, value in genes_dict.items():
        try:
            sc.tl.score_genes(adata, value, score_name=key)
        except ValueError:
            warnings.warn(
                f"Markergenes {value} not present in region, celltype {key} not found"
            )

    # Delete genes from marker genes and genes dict
    if del_genes:
        for gene in del_genes:
            del df_markers[gene]
            del genes_dict[gene]

    scoresper_cluster = adata.obs[
        [col for col in adata.obs if col in df_markers.columns]
    ]

    # Row normalization for visualisation purposes
    if row_norm:
        row_norm = scoresper_cluster.sub(
            scoresper_cluster.mean(axis=1).values, axis="rows"
        ).div(scoresper_cluster.std(axis=1).values, axis="rows")
        adata.obs[scoresper_cluster.columns.values] = row_norm
        temp = pd.DataFrame(np.sort(row_norm)[:, -2:])
    else:
        temp = pd.DataFrame(np.sort(scoresper_cluster)[:, -2:])

    scores = (temp[1] - temp[0]) / ((temp[1] + temp[0]) / 2)
    adata.obs["Cleanliness"] = scores.values
    adata.obs["maxScores"] = scoresper_cluster.idxmax(axis=1)

    return genes_dict, scoresper_cluster


def scoreGenesPlot(
    adata: AnnData,
    scoresper_cluster: pd.DataFrame,
    filter_index: int = 5,
    output: str = None,
    library_id='melanoma'
) -> None:
    """This function plots the cleanliness and the leiden score next to the maxscores."""

    # Custom colormap:
    colors = np.concatenate(
        (plt.get_cmap("tab20c")(np.arange(20)), plt.get_cmap("tab20b")(np.arange(20)))
    )
    colors = [mpl.rgb2hex(colors[j * 4 + i]) for i in range(4) for j in range(10)]

    # disable interactive mode
    if output:
        plt.ioff()

    # Plot cleanliness and leiden next to maxscores
    sc.pl.umap(adata, color=["Cleanliness", "maxScores"], show=not output)

    # Save the plot to ouput
    if output:
        plt.savefig(output + "0.png", bbox_inches="tight")
        plt.close()
        sc.pl.umap(adata, color=["leiden", "maxScores"], show=False)
        plt.savefig(output + "1.png", bbox_inches="tight")
        plt.close()

    # Display plot
    else:
        sc.pl.umap(adata, color=["leiden", "maxScores"])

    # Plot maxScores and cleanliness columns of AnnData object
    adata.uns["maxScores_colors"] = colors
    plot_shapes(adata, column="maxScores", output=output + "2" if output else None,library_id=library_id)
    plot_shapes(adata, column="Cleanliness", output=output + "3" if output else None,library_id=library_id)

    # Plot heatmap of celltypes and filtered celltypes based on filter index
    sc.pl.heatmap(
        adata,
        var_names=scoresper_cluster.columns.values,
        groupby="leiden",
        show=not output,
    )

    # Save the plot to ouput
    if output:
        plt.savefig(output + "4.png", bbox_inches="tight")
        plt.close()
        sc.pl.heatmap(
            adata[
                adata.obs.leiden.isin(
                    [str(index) for index in range(filter_index, len(adata.obs.leiden))]
                )
            ],
            var_names=scoresper_cluster.columns.values,
            groupby="leiden",
            show=False,
        )
        plt.savefig(output + "5.png", bbox_inches="tight")
        plt.close()

    # Display plot
    else:
        sc.pl.heatmap(
            adata[
                adata.obs.leiden.isin(
                    [str(index) for index in range(filter_index, len(adata.obs.leiden))]
                )
            ],
            var_names=scoresper_cluster.columns.values,
            groupby="leiden",
        )


def correct_marker_genes(
    adata: AnnData, genes: dict[str, Tuple[float, float]]
) -> AnnData:
    """Returns the new AnnData object.

    Corrects marker genes that are higher expessed by dividing them.
    The genes has as keys the genes that should be corrected and as values the threshold and the divider.
    """

    # Correct for all the genes
    for gene, values in genes.items():
        for i in range(0, len(adata.obs)):
            if adata.obs[gene].iloc[i] < values[0]:
                adata.obs[gene].iloc[i] = adata.obs[gene].iloc[i] / values[1]
    return adata


def annotate_maxscore(types: str, indexes: dict, adata: AnnData) -> AnnData:
    """Returns the AnnData object.

    Adds types to the Anndata maxscore category.
    """
    adata.obs.maxScores = adata.obs.maxScores.cat.add_categories([types])
    for i, val in enumerate(adata.obs.maxScores):
        if val in indexes[types]:
            adata.obs.maxScores[i] = types
    return adata


def remove_celltypes(types: str, indexes: dict, adata: AnnData) -> AnnData:
    """Returns the AnnData object."""
    for index in indexes[types]:
        if index in adata.obs.maxScores.cat.categories:
            adata.obs.maxScores = adata.obs.maxScores.cat.remove_categories(index)
    return adata


def clustercleanliness(
    adata: AnnData,
    genes: List[str],
    gene_indexes: dict[str, int] = None,
    colors: List[str] = None,
) -> Tuple[AnnData, Optional[dict]]:
    """Returns a tuple with the AnnData object and the color dict."""
    celltypes = np.array(sorted(genes), dtype=str)
    color_dict = None

    adata.obs["maxScores"] = adata.obs[
        [col for col in adata.obs if col in celltypes]
    ].idxmax(axis=1)
    adata.obs.maxScores = adata.obs.maxScores.astype("category")

    # Create custom colormap for clusters
    if not colors:
        color = np.concatenate(
            (
                plt.get_cmap("tab20c")(np.arange(20)),
                plt.get_cmap("tab20b")(np.arange(20)),
            )
        )
        colors = [mpl.rgb2hex(color[j * 4 + i]) for i in range(4) for j in range(10)]

    adata.uns["maxScores_colors"] = colors

    if gene_indexes:
        adata.obs["maxScoresSave"] = adata.obs.maxScores
        gene_celltypes = {}

        for key, value in gene_indexes.items():
            gene_celltypes[key] = celltypes[value]

        for gene, indexes in gene_indexes.items():
            adata = annotate_maxscore(gene, gene_celltypes, adata)

        for gene, indexes in gene_indexes.items():
            adata = remove_celltypes(gene, gene_celltypes, adata)

        celltypes_f = np.delete(celltypes, list(chain(*gene_indexes.values())))  # type: ignore
        celltypes_f = np.append(celltypes_f, list(gene_indexes.keys()))
        color_dict = dict(zip(celltypes_f, adata.uns["maxScores_colors"]))

    else:
        color_dict = dict(zip(celltypes, adata.uns["maxScores_colors"]))

    for i, name in enumerate(color_dict.keys()):
        color_dict[name] = colors[i]
    adata.uns["maxScores_colors"] = list(
        map(color_dict.get, adata.obs.maxScores.cat.categories.values)
    )

    return adata, color_dict


def clustercleanlinessPlot(
    adata: AnnData,
    crop_coord: List[int] = [0, 2000, 0, 2000],
    color_dict: dict = None,
    output: str = None,
    library_id='melanoma'
) -> None:
    """This function plots the clustercleanliness as barplots, the images with colored celltypes and the clusters."""

    # disable interactive mode
    if output:
        plt.ioff()

    # Create the barplot
    stacked = (
        adata.obs.groupby(["leiden", "maxScores"], as_index=False)
        .size()
        .pivot("leiden", "maxScores")
        .fillna(0)
    )
    stacked_norm = stacked.div(stacked.sum(axis=1), axis=0)
    stacked_norm.columns = list(adata.obs.maxScores.cat.categories)
    fig, ax = plt.subplots(1, 1, figsize=(10, 5))

    # Use custom colormap
    if color_dict:
        stacked_norm.plot(kind="bar", stacked=True, ax=fig.gca(), color=color_dict)
    else:
        stacked_norm.plot(kind="bar", stacked=True, ax=fig.gca())
    ax.spines["top"].set_visible(False)
    ax.spines["right"].set_visible(False)
    ax.spines["bottom"].set_visible(False)
    ax.spines["left"].set_visible(False)
    ax.get_yaxis().set_ticks([])
    plt.xlabel("Clusters")
    plt.legend(loc="center left", bbox_to_anchor=(1.0, 0.5), fontsize="large")

    # Save the barplot to ouput
    if output:
        plt.close(fig)
        fig.savefig(output + "0.png", bbox_inches="tight")
    else:
        plt.show()

    # Plot images with colored celltypes
    plot_shapes(
        adata, column="maxScores", alpha=0.8, output=output + "1" if output else None, library_id=library_id
    )
    plot_shapes(
        adata,
        column="maxScores",
        crd=crop_coord,
        alpha=0.8,
        output=output + "2" if output else None,
        library_id=library_id
    )

    # Plot clusters
    _, ax = plt.subplots(1, 1, figsize=(15, 10))
    sc.pl.umap(adata, color=["maxScores"], ax=ax, size=60, show=not output)
    ax.axis("off")

    # Save the plot to ouput
    if output:
        fig.savefig(output + "3.png", bbox_inches="tight")
        plt.close()
    else:
        plt.show()


def enrichment(adata: AnnData) -> AnnData:
    """Returns the AnnData object.

    Performs some adaptations to save the data.
    Calculate the nhood enrichment"
    """

    # Adaptations for saving
    adata.raw.var.index.names = ["genes"]
    adata.var.index.names = ["genes"]
    # TODO: not used since napari spatialdata
    # adata.obsm["spatial"] = adata.obsm["spatial"].rename({0: "X", 1: "Y"}, axis=1)

    # Calculate nhood enrichment
    sq.gr.spatial_neighbors(adata, coord_type="generic")
    sq.gr.nhood_enrichment(adata, cluster_key="maxScores")
    return adata


def enrichment_plot(adata: AnnData, output: str = None) -> None:
    """This function plots the nhood enrichment between different celltypes."""

    # disable interactive mode
    if output:
        plt.ioff()

    sq.pl.nhood_enrichment(adata, cluster_key="maxScores", method="ward")

    # Save the plot to ouput
    if output:
        plt.savefig(output + ".png", bbox_inches="tight")


def save_data(adata: AnnData, output_geojson: str, output_h5ad: str):
    """Saves the ploygons to output_geojson as GeoJson object and the rest of the AnnData object to output_h5ad as h5ad file."""

    # Save polygons to geojson
    if color in adata.obsm["polygons"]:
        del adata.obsm["polygons"]["color"]
    adata.obsm["polygons"]["geometry"].to_file(output_geojson, driver="GeoJSON")
    adata.obsm["polygons"] = pd.DataFrame(
        {
            "linewidth": adata.obsm["polygons"]["linewidth"],
             #"X": adata.obsm["polygons"]["X"],
            #"Y": adata.obsm["polygons"]["Y"],
        }
    )

    # Write AnnData object to h5ad file
    adata.write(output_h5ad)

def micron_to_pixels(df, offset_x=45_000,offset_y=45_000,pixelSize=None):
    if pixelSize:
        df[x] /= pixelSize
        df[y] /= pixelSize
    if offset_x:
            df['x'] -= offset_x
    if offset_y:        
            df['y'] -= offset_y

    return df
    
def read_in_stereoSeq(path_genes,xcol='x',ycol='y',genecol='geneID',countcol='MIDCount',skiprows=0,offset=None):
    """This function read in Stereoseq input data to a dask datafrmae with predefined column names. 
    As we are working with BGI data, a column with counts is added."""
    in_df=dd.read_csv(path_genes,delimiter='\t',skiprows=skiprows)
    in_df=in_df.rename(columns={xcol:'x',ycol:'y',genecol:'gene',countcol:'counts'})
    if offset:
        in_df=micron_to_pixels(in_df,offset_x=offset[0],offset_y=offset[1])
    in_df=in_df.loc[:,['x','y','gene','counts']]
    
    in_df=in_df.dropna()
    return in_df

def read_in_RESOLVE(path_coordinates,xcol=0,ycol=1,genecol=3,filterGenes=None,offset=None):
    
    """The output of this function gives all locations of interesting transcripts in pixel coordinates matching the input image. Dask Dataframe contains columns x,y, and gene"""
    
    
    in_df = dd.read_csv(path_coordinates, delimiter="\t", header=None)
    in_df=in_df.rename(columns={xcol:'x',ycol:'y',genecol:'gene'})
    if offset:
        in_df=micron_to_pixels(in_df,offset_x=offset[0],offset_y=offset[1])
    in_df=in_df.loc[:,['x','y','gene']]
    in_df=in_df.dropna()
    
    if filterGenes:
        for i in filter_genes:
            in_df=in_df[in_df['gene'].str.contains(i)==False]
            
            
    return in_df

def read_in_Vizgen(path_genes,xcol='global_x',ycol='global_y',genecol='gene',skiprows=None,offset=None, bbox=None,pixelSize=None,filterGenes=None):
    """This function read in Vizgen input data to a dask datafrmae with predefined column names. """
    
    in_df=dd.read_csv(path_genes,skiprows=skiprows)
    in_df=in_df.loc[:,[xcol,ycol,genecol]]

    in_df=in_df.rename(columns={xcol:'x',ycol:'y',genecol:'gene'})

    if bbox:
        in_df['x']-=bbox[0]
        in_df['y']-=bbox[1]
    if pixelSize:
        in_df['x'] /= pixelSize
        in_df['y'] /= pixelSize
    if offset:
            in_df['x'] -= offset[0]   
            in_df['y'] -= offset[1]
    
    in_df=in_df.dropna()
    
    if filterGenes:
        for i in filterGenes:
            in_df=in_df[in_df['gene'].str.contains(i)==False]
    return in_df


    
<|MERGE_RESOLUTION|>--- conflicted
+++ resolved
@@ -1,1374 +1,1338 @@
-""" This file holds all the general functions that are used to build up the pipeline and the notebooks. The functions are odered by their occurence in the pipeline from top to bottom."""
-
-# %load_ext autoreload
-# %autoreload 2
-import warnings
-from itertools import chain
-from typing import List, Optional, Tuple
-
-import cv2
-import geopandas
-import matplotlib
-import matplotlib.colors as mpl
-import matplotlib.pyplot as plt
-import numpy as np
-import pandas as pd
-import rasterio
-import scanpy as sc
-import seaborn as sns
-import shapely
-import squidpy as sq
-import torch
-from anndata import AnnData
-from basicpy import BaSiC
-from cellpose import models
-from rasterio import features
-from scipy import ndimage
-import dask.dataframe as dd
-
-import xarray as xr
-import dask
-import numpy as np
-import hvplot.xarray
-import numpy as np
-from longsgis import voronoiDiagram4plg
-from shapely.geometry import Polygon
-from shapely.geometry.polygon import LinearRing
-from scipy.ndimage.filters import gaussian_filter
-
-
-
-def read_in_zarr(path_to_zarr_file,zyx_order=[0,1,2]):
-    """This function read in a zarr file containing the tissue image. If a z-stack is present, automatically, a z-projection is performed.
-     A quidpy imagecontainer is returned."""
-    da = dask.array.from_zarr(path_to_zarr_file)
-    da = xr.DataArray(
-    da, 
-    dims=('z', 'y', 'x'),
-    coords={
-        "z": np.arange(da.shape[zyx_order[0]]),
-        "y": np.arange(da.shape[zyx_order[1]]), 
-        "x": np.arange(da.shape[zyx_order[2]]),
-    }
-    )
-    if da.z.shape[0]>1:
-        da=da.max(dim='z')
-    ic = sq.im.ImageContainer(da)    
-
-    return ic
-
-def create_subset_image(ic,crd):
-    """Reads in sq image container and returns a subset in a sq.imagecontainer"""
-    Xmax=ic.data.sizes['x']
-    Ymax=ic.data.sizes['y']    
-    img=ic.data.assign_coords({'x':np.arange(Xmax),'y':np.arange(Ymax)})  
-    I_small=img['image'].sel(x=slice(crd[0],crd[1]),y=slice(crd[2],crd[3]))
-    ic_test= sq.im.ImageContainer(I_small)
-    return ic_test
-
-
-def tilingCorrection(
-    img: sq.im.ImageContainer,
-    left_corner: Tuple[int, int] = None,
-    size: Tuple[int, int] = None,
-    tile_size: int = 2144,
-) -> Tuple[sq.im.ImageContainer, np.ndarray]:
-    """Returns the corrected image and the flatfield array
-
-    This function corrects for the tiling effect that occurs in some image data for example the resolve dataset.
-    The illumination within the tiles is adjusted, afterwards the tiles are connected as a whole image by inpainting the lines between the tiles.
-    """
-
-    # Create the tiles
-    tiles = img.generate_equal_crops(size=tile_size, as_array="image")
-    tiles = np.array([tile + 1 if ~np.any(tile) else tile for tile in tiles])
-    #create the masks for inpainting 
-    i_mask = (np.block(
-        [
-            list(tiles[i : i + (img.shape[1] // tile_size)])
-            for i in range(0, len(tiles), img.shape[1] // tile_size)
-        ]
-    ).astype(np.uint16)==0)
-    # Measure the filters
-    # BaSiC has no support for gpu devices, see https://github.com/peng-lab/BaSiCPy/issues/101
-    basic = BaSiC(epsilon=1e-06)
-
-    basic.fit(tiles)
-    flatfield = basic.flatfield
-    tiles_corrected = basic.transform(tiles)
-    tiles_corrected = np.array(
-        [tile + 1 if ~np.any(tile) else tile for tile in tiles_corrected]
-    )
-
-    # Stitch the tiles back together
-    i_new = np.block(
-        [
-            list(tiles_corrected[i : i + (img.shape[1] // tile_size)])
-            for i in range(0, len(tiles_corrected), img.shape[1] // tile_size)
-        ]
-    ).astype(np.uint16)
-    
-    
-
-    img = sq.im.ImageContainer(i_new, layer="image")
-    img.add_img(
-        i_mask.astype(np.uint8),
-        layer="mask",
-    )
-
-    if size is not None and left_corner is not None:
-        img = img.crop_corner(*left_corner, size)
-
-    # Perform inpainting
-    img = img.apply(
-        {"0": cv2.inpaint},
-        layer="image",
-        drop=True,
-        channel=0,
-        copy=True,
-        fn_kwargs={
-            "inpaintMask": img.data.mask.squeeze().to_numpy(),
-            "inpaintRadius": 55,
-            "flags": cv2.INPAINT_NS,
-        },
-    )
-
-    return img, flatfield
-
-
-def tilingCorrectionPlot(
-    img: np.ndarray, flatfield, img_orig: np.ndarray, output: str = None
-) -> None:
-    """Creates the plots based on the correction overlay and the original and corrected images."""
-
-    # disable interactive mode
-    if output:
-        plt.ioff()
-
-    # Tile correction overlay
-    fig1, ax1 = plt.subplots(1, 1, figsize=(20, 10))
-    ax1.imshow(flatfield, cmap="gray")
-    ax1.set_title("Correction performed per tile")
-
-    # Save the plot to ouput
-    if output:
-        plt.close(fig1)
-        fig1.savefig(output + "0.png")
-
-    # Original and corrected image
-    fig2, ax2 = plt.subplots(1, 2, figsize=(20, 10))
-    ax2[0].imshow(img, cmap="gray")
-    ax2[0].set_title("Corrected image")
-    ax2[1].imshow(img_orig, cmap="gray")
-    ax2[1].set_title("Original image")
-
-    # Save the plot to ouput
-    if output:
-        plt.close(fig2)
-        fig2.savefig(output + "1.png")
-
-
-def preprocessImage(
-    img: sq.im.ImageContainer,
-    contrast_clip: float = 2.5,
-    size_tophat: int = None,
-) -> sq.im.ImageContainer:
-    """Returns the new image
-
-    This function performs the preprocessing of the image.
-    Contrast_clip indicates the input to the create_CLAHE function for histogram equalization.
-    Size_tophat indicates the tophat filter size. If no tophat lfiter size is given, no tophat filter is applied. The recommendable size is 45.
-    Small_size_vis indicates the coordinates of an optional zoom in plot to check the processing better.
-    """
-
-    # Apply tophat filter
-    if size_tophat is not None:
-        minimum_t = ndimage.minimum_filter(
-            img.data.image.squeeze().to_numpy(), size_tophat
-        )
-        max_of_min_t = ndimage.maximum_filter(minimum_t, size_tophat)
-        img = img.apply(
-            {"0": lambda array: array - max_of_min_t},
-            layer="image",
-            drop=True,
-            channel=0,
-            copy=True,
-        )
-
-    # Enhance the contrast
-    clahe = cv2.createCLAHE(clipLimit=contrast_clip, tileGridSize=(8, 8))
-    img = img.apply({"0": clahe.apply}, layer="image", drop=True, channel=0, copy=True)
-
-    return img
-
-
-def preprocessImagePlot(
-    img: np.ndarray,
-    img_orig: np.ndarray,
-    small_size_vis: List[int] = None,
-    output: str = None,
-) -> None:
-    """Creates the plots based on the original and preprocessed image."""
-
-    # disable interactive mode
-    if output:
-        plt.ioff()
-
-    # Original and preprocessed image
-    fig1, ax1 = plt.subplots(1, 2, figsize=(20, 10))
-    ax1[0].imshow(img, cmap="gray")
-    ax1[0].set_title("Corrected image")
-    ax1[1].imshow(img_orig, cmap="gray")
-    ax1[1].set_title("Original image")
-
-    # Save the plot to ouput
-    if output:
-        plt.close(fig1)
-        fig1.savefig(output + "0.png")
-
-    # Plot small part of the images
-    if small_size_vis is not None:
-        fig2, ax2 = plt.subplots(1, 2, figsize=(20, 10))
-        ax2[0].imshow(
-            img[
-                small_size_vis[0] : small_size_vis[1],
-                small_size_vis[2] : small_size_vis[3],
-            ],
-            cmap="gray",
-        )
-        ax2[0].set_title("Corrected image")
-        ax2[1].imshow(
-            img_orig[
-                small_size_vis[0] : small_size_vis[1],
-                small_size_vis[2] : small_size_vis[3],
-            ],
-            cmap="gray",
-        )
-        ax2[1].set_title("Original image")
-
-        # Save the plot to ouput
-        if output:
-            plt.close(fig2)
-            fig2.savefig(output + "1.png")
-
-def cellpose(img, min_size=80,cellprob_threshold=-4, flow_threshold=0.85, diameter=100, model_type="cyto",channels=[1,0],device='cpu'):
-    model = models.Cellpose(model_type=model_type,device=torch.device(device))
-    masks, _, _, _ = model.eval(
-        img,
-        diameter=diameter,
-        channels=channels,
-        min_size=min_size,
-        flow_threshold=flow_threshold,
-        cellprob_threshold=cellprob_threshold,
-    )
-    return masks   
-            
-def segmentation(
-    img: sq.im.ImageContainer,
-    device: str = "cpu",
-    min_size: int = 80,
-    flow_threshold: float = 0.6,
-    diameter: int = 55,
-    cellprob_threshold: int = 0,
-    model_type: str = "nuclei",
-    channels =[0, 0],
-    ): 
-
-    
-    sq.im.segment(img=img, layer="image", method=cellpose,chunks='auto',min_size=min_size,cellprob_threshold=cellprob_threshold, flow_threshold=flow_threshold, diameter=diameter, model_type=model_type,channels=channels,device=device)
-    masks=img.data.segmented_custom.squeeze().to_numpy()
-    mask_i = np.ma.masked_where(masks == 0, masks)
-
-    # Create the polygon shapes of the different cells
-    polygons = mask_to_polygons_layer(masks)
-    #polygons["border_color"] = polygons.geometry.map(fc.border_color)
-    polygons["linewidth"] = polygons.geometry.map(linewidth)
-    #polygons["color"] = polygons.geometry.map(fc.color)
-    polygons["cells"] = polygons.index
-    polygons = polygons.dissolve(by="cells")
-    return masks, mask_i, polygons, img            
-            
-
-def segmentationDeprecated(
-    img: sq.im.ImageContainer,
-    device: str = "cpu",
-    min_size: int = 80,
-    flow_threshold: float = 0.6,
-    diameter: int = 55,
-    cellprob_threshold: int = 0,
-    model_type: str = "nuclei",
-    channels: List[int] = [0, 0],
-) -> Tuple[np.ndarray, np.ndarray, geopandas.GeoDataFrame, sq.im.ImageContainer]:
-    """Returns the segmentation masks, the image masks and the polygons
-
-    This function segments the data, using the cellpose algorithm.
-    Img is the input image.
-    You can define your device by setting the device parameter.
-    Min_size indicates the minimal amount of pixels in a mask.
-    The flow_threshold indicates someting about the shape of the masks, if you increase it, more masks with less orund shapes will be accepted.
-    The diameter is a very important parameter to estimate, in the best case you estimate it yourself. It indicates the mean expected diameter of your dataset.
-    If you put None in diameter, the model will estimate it automatically.
-    Mask_threshold indicates how many of the possible masks are kept. Making it smaller (up to -6), will give you more masks, bigger is less masks.
-    When an RGB image is given an input, the R channel is expected to have the nuclei, and the blue channel the membranes.
-    When whole cell segmentation needs to be performed, model_type=cyto, otherwise, model_type=nuclei.
-    """
-
-    channels = np.array(channels)
-
-    # Perform cellpose segmentation
-    model = models.Cellpose(device=torch.device(device), model_type=model_type)
-    masks, _, _, _ = model.eval(
-        img.data.image.squeeze().to_numpy(),
-        diameter=diameter,
-        channels=channels,
-        min_size=min_size,
-        flow_threshold=flow_threshold,
-        cellprob_threshold=cellprob_threshold,
-    )
-    mask_i = np.ma.masked_where(masks == 0, masks)
-
-    # Create the polygon shapes of the different cells
-    polygons = mask_to_polygons_layer(masks)
-    #polygons["border_color"] = polygons.geometry.map(border_color)
-    polygons["linewidth"] = polygons.geometry.map(linewidth)
-    #polygons["color"] = polygons.geometry.map(color)
-    polygons["cells"] = polygons.index
-    polygons = polygons.dissolve(by="cells")
-    polygons.index = list(map(str, polygons.index))
-
-    img.add_img(masks, layer="segment_cellpose")
-
-    return masks, mask_i, polygons, img
-
-
-def segmentationPlot_deprecated(
-    img: np.ndarray,
-    mask_i: np.ndarray,
-    polygons: geopandas.GeoDataFrame,
-    channels: List[int] = [0, 0],
-    small_size_vis: List[int] = None,
-    output: str = None,
-) -> None:
-    """Creates the plots based on the original image as well as the image masks."""
-
-    # disable interactive mode
-    if output:
-        plt.ioff()
-
-    # Select correct layer of the image
-    if sum(channels) != 0:
-        img = img[0, :, :]
-
-    # Show only small part of the image
-    if small_size_vis is not None:
-        fig, ax = plt.subplots(1, 2, figsize=(20, 10))
-        ax[0].imshow(
-            img[
-                small_size_vis[0] : small_size_vis[1],
-                small_size_vis[2] : small_size_vis[3],
-            ],
-            cmap="gray",
-        )
-
-        ax[1].imshow(
-            img[
-                small_size_vis[0] : small_size_vis[1],
-                small_size_vis[2] : small_size_vis[3],
-            ],
-            cmap="gray",
-        )
-        ax[1].imshow(
-            mask_i[
-                small_size_vis[0] : small_size_vis[1],
-                small_size_vis[2] : small_size_vis[3],
-            ],
-            cmap="jet",
-        )
-
-    # Show the full image
-    else:
-        fig, ax = plt.subplots(1, 2, figsize=(20, 10))
-        ax[0].imshow(img, cmap="gray")
-        ax[1].imshow(img, cmap="gray")
-        polygons.plot(
-            ax=ax[1],
-            edgecolor="white",
-            linewidth=polygons.linewidth,
-            alpha=0.5,
-            legend=True,
-            color="red",
-        )
-
-    # Save the plot to ouput
-    if output:
-        plt.close(fig)
-        fig.savefig(output + ".png")
-
-def segmentationPlot(
-    ic,
-    mask_i=None,
-    polygons: geopandas.GeoDataFrame=None,
-    crd=None,
-    channels=[0,0],
-    small_size_vis=None,
-    img_layer='image',
-    output: str = None,
-) -> None:
-    if output:
-        plt.ioff()
-    if small_size_vis:
-        crd=small_size_vis
-    if polygons is None:
-        raise ValueError("No polygons are given as input") 
-    if type(ic)==np.ndarray:
-        ic = sq.im.ImageContainer(ic)
-        
-    Xmax=ic.data.sizes['x']
-    Ymax=ic.data.sizes['y']    
-    ic=ic.data.assign_coords({'x':np.arange(Xmax),'y':np.arange(Ymax)})  
-    #crd=small_size_vis
-    #crd=[2000,3500,1000,2500]
-    if crd==None:
-        crd=[0,Ymax,0,Xmax]
-    fig, ax = plt.subplots(1, 2, figsize=(20, 20))
-    ic[img_layer].squeeze().sel(x=slice(crd[2],crd[3]),y=slice(crd[0],crd[1])).plot.imshow(cmap='gray', robust=True, ax=ax[0],add_colorbar=False)
-    ic[img_layer].squeeze().sel(x=slice(crd[2],crd[3]),y=slice(crd[0],crd[1])).plot.imshow(cmap='gray', robust=True, ax=ax[1],add_colorbar=False)
-    polygons.cx[crd[2]:crd[3],crd[0]:crd[1]].plot(
-            ax=ax[1],
-            edgecolor="white",
-            linewidth=1,
-            alpha=0.5,
-            legend=True,
-            aspect=1,
-            )
-    for i in range(len(ax)):
-        ax[i].axes.set_aspect('equal')
-        ax[i].set_xlim(crd[2], crd[3])
-        ax[i].set_ylim(crd[0], crd[1])
-        ax[i].invert_yaxis()
-        ax[i].set_title("")
-        #ax.axes.xaxis.set_visible(False)
-        #ax.axes.yaxis.set_visible(False)
-        ax[i].spines["top"].set_visible(False)
-        ax[i].spines["right"].set_visible(False)
-        ax[i].spines["bottom"].set_visible(False)
-        ax[i].spines["left"].set_visible(False)
-    
-    # Save the plot to ouput
-    if output:
-        plt.close(fig)
-        fig.savefig(output + ".png")            
-        
-
-def mask_to_polygons_layer(mask: np.ndarray) -> geopandas.GeoDataFrame:
-    """Returns the polygons as GeoDataFrame
-
-    This function converts the mask to polygons.
-    https://rocreguant.com/convert-a-mask-into-a-polygon-for-images-using-shapely-and-rasterio/1786/
-    """
-
-    all_polygons = []
-    all_values = []
-
-    # Extract the polygons from the mask
-    for shape, value in features.shapes(
-        mask.astype(np.int32),
-        mask=(mask > 0),
-        transform=rasterio.Affine(1.0, 0, 0, 0, 1.0, 0),
-    ):
-        all_polygons.append(shapely.geometry.shape(shape))
-        all_values.append(int(value))
-
-    return geopandas.GeoDataFrame(dict(geometry=all_polygons), index=all_values)
-
-
-def color(_) -> matplotlib.colors.Colormap:
-    """Select random color from set1 colors."""
-    return plt.get_cmap("Set1")(np.random.choice(np.arange(0, 18)))
-
-
-def border_color(r: bool) -> matplotlib.colors.Colormap:
-    """Select border color from tab10 colors or preset color (1, 1, 1, 1) otherwise."""
-    return plt.get_cmap("tab10")(3) if r else (1, 1, 1, 1)
-
-
-def linewidth(r: bool) -> float:
-    """Select linewidth 1 if true else 0.5."""
-    return 1 if r else 0.5
-
-def delete_overlap(voronoi,polygons):    
-    I1,I2=voronoi.sindex.query_bulk(voronoi['geometry'], predicate="overlaps")  
-    voronoi2=voronoi.copy()
-
-    for cell1, cell2 in zip(I1,I2):
-
-        #if cell1!=cell2:
-        voronoi.geometry.iloc[cell1]=voronoi.iloc[cell1].geometry.intersection(voronoi2.iloc[cell1].geometry.difference(voronoi2.iloc[cell2].geometry))
-        voronoi.geometry.iloc[cell2]=voronoi.iloc[cell2].geometry.intersection(voronoi2.iloc[cell2].geometry.difference(voronoi2.iloc[cell1].geometry))
-    voronoi['geometry']=voronoi.geometry.union(polygons.geometry) 
-    return voronoi
-
-def allocation(ddf,ic: sq.im.ImageContainer, masks: np.ndarray=None, library_id: str = "spatial_transcriptomics",radius=0,polygons=None, verbose=False
-    ):
-    
-    # Create the polygon shapes for the mask
-    if polygons is None:
-        polygons = mask_to_polygons_layer(masks)
-        polygons["cells"] = polygons.index
-        polygons = polygons.dissolve(by="cells")
-    polygons.index = list(map(str, polygons.index))
-    
-    #calculate new mask based on radius    
-    if radius!=0:
-        boundary=Polygon([(0,0),(ic.shape[1]+200,0),(ic.shape[1]+200,ic.shape[0]+200),(0,ic.shape[0]+200)])
-        polygons['geometry']=polygons.simplify(2)
-        vd = voronoiDiagram4plg(polygons, boundary)
-        voronoi=geopandas.sjoin(vd,polygons,predicate='contains',how='left')
-        voronoi.index=voronoi.index_right
-        voronoi=voronoi[~voronoi.index.duplicated(keep='first')]
-        voronoi=delete_overlap(voronoi,polygons)
-
-        buffered=polygons.buffer(distance=20)
-        intersected=voronoi.sort_index().intersection(buffered.sort_index())
-        polygons.geometry=intersected
-        
-        masks=rasterio.features.rasterize( #it should be possible to give every shape  number. You need to give the value with it as input. 
-            zip(intersected.geometry,intersected.index.values.astype(float)), 
-            out_shape=[ic.shape[0],ic.shape[1]],dtype='uint32')    
-        
-    # adapt transcripts file     
-    ddf = ddf[
-    (ic.data.attrs["coords"].y0 < ddf['y'])
-    & (ddf['y'] < masks.shape[0] + ic.data.attrs["coords"].y0)
-    & (ic.data.attrs["coords"].x0 < ddf['x'])
-    & (ddf['x'] < masks.shape[1] + ic.data.attrs["coords"].x0)
-    ]
-    if verbose:
-        print('Started df calculation')
-
-    df=ddf.compute()
-    if verbose:
-        print('df calculated')
-    df["cells"] = masks[
-        df['y'].values.astype(int) - ic.data.attrs["coords"].y0,
-        df['x'].values.astype(int) - ic.data.attrs["coords"].x0,
-    ]
-    if masks is None:
-        masks=ic.data.segment_cellpose.squeeze().to_numpy()
-    # Calculate the mean of the transcripts for every cell
-    coordinates = df.groupby(["cells"]).mean().loc[:, ['x', 'y']]
-    cell_counts = df.groupby(["cells", "gene"]).size().unstack(fill_value=0)
-    if verbose: 
-        
-        print('finished groupby')
-        # Create the anndata object
-    adata = AnnData(cell_counts[cell_counts.index != 0])
-    coordinates.index = coordinates.index.map(str)
-    adata.obsm["spatial"] = coordinates[coordinates.index != "0"].values
-    if verbose:
-        print('created anndata object')
-    # Add the polygons to the anndata object
-    polygons["linewidth"] = polygons.geometry.map(linewidth)
-
-    polygons_f = polygons[
-        np.isin(polygons.index.values, adata.obs.index.values)
-    ]
-    #polygons_f.index = list(map(str, polygons_f.index))
-    adata.obsm["polygons"] = polygons_f
-    adata.obs["cell_ID"] = [int(x) for x in adata.obsm["polygons"].index]
-
-    # Add the figure to the anndata object
-    adata.uns["spatial"] = {library_id: {}}
-    adata.uns["spatial"][library_id]["images"] = {}
-    adata.uns["spatial"][library_id]["images"] = {
-        "hires": ic.data.image.squeeze().to_numpy()
-        #"segmentation":ic.data.segment_cellpose.squeeze().to_numpy()
-    }
-    adata.uns["spatial"][library_id]["scalefactors"] = {
-        "tissue_hires_scalef": 1,
-        "spot_diameter_fullres": 75,
-    }
-    #adata.uns["spatial"][library_id]["segmentation"] = masks.astype(np.uint16)
-
-    return adata,df
-def create_adata_quick(
-    path: str, ic: sq.im.ImageContainer, masks: np.ndarray, library_id: str = "melanoma"
-) -> AnnData:
-    """Returns the AnnData object with transcript and polygon data.
-
-    This function creates the polygon shapes from the mask and adjusts the colors and linewidth.
-    The transcripts are read from the csv file in path, all transcripts within cells are assigned.
-    Only cells with transcripts are retained.
-    """
-
-    # Create the polygon shapes of the different cells
-    polygons = mask_to_polygons_layer(masks)
-    polygons["geometry"] = polygons["geometry"].translate(
-        float(ic.data.attrs["coords"].x0), float(ic.data.attrs["coords"].y0)
-    )
-
-    polygons["border_color"] = polygons.geometry.map(border_color)
-    polygons["linewidth"] = polygons.geometry.map(linewidth)
-    polygons["color"] = polygons.geometry.map(color)
-    polygons["cells"] = polygons.index
-    polygons = polygons.dissolve(by="cells")
-
-    # Allocate the transcripts
-    in_df = pd.read_csv(path, delimiter="\t", header=None)
-    # Changed for subset
-    df = in_df[
-        (ic.data.attrs["coords"].y0 < in_df[1])
-        & (in_df[1] < masks.shape[0] + ic.data.attrs["coords"].y0)
-        & (ic.data.attrs["coords"].x0 < in_df[0])
-        & (in_df[0] < masks.shape[1] + ic.data.attrs["coords"].x0)
-    ]
-
-    df["cells"] = masks[
-        df[1].values - ic.data.attrs["coords"].y0,
-        df[0].values - ic.data.attrs["coords"].x0,
-    ]
-
-    # Calculate the mean of the transcripts for every cell
-    coordinates = df.groupby(["cells"]).mean().iloc[:, [0, 1]]
-    cell_counts = df.groupby(["cells", 3]).size().unstack(fill_value=0)
-
-    # Create the anndata object
-    adata = AnnData(cell_counts[cell_counts.index != 0])
-    coordinates.index = coordinates.index.map(str)
-    adata.obsm["spatial"] = coordinates[coordinates.index != "0"].values
-
-    # Add the polygons to the anndata object
-    polygons_f = polygons[
-        np.isin(polygons.index.values, list(map(int, adata.obs.index.values)))
-    ]
-    polygons_f.index = list(map(str, polygons_f.index))
-    adata.obsm["polygons"] = polygons_f
-    adata.obs["cell_ID"] = [int(x) for x in adata.obsm["polygons"].index]
-
-    # Add the figure to the anndata object
-    adata.uns["spatial"] = {library_id: {}}
-    adata.uns["spatial"][library_id]["images"] = {}
-    adata.uns["spatial"][library_id]["images"] = {
-        "hires": ic.data.image.squeeze().to_numpy()
-    }
-    adata.uns["spatial"][library_id]["scalefactors"] = {
-        "tissue_hires_scalef": 1,
-        "spot_diameter_fullres": 75,
-    }
-    adata.uns["spatial"][library_id]["segmentation"] = masks.astype(np.uint16)
-    adata.uns["spatial"][library_id]["points"] = AnnData(in_df.values[:, 0:2])
-    adata.uns["spatial"][library_id]["points"].obs = pd.DataFrame(
-        {"gene": in_df.values[:, 3]}
-    )
-
-    return adata
-
-def plot_shapes(
-    adata,
-    column: str = None,
-    cmap: str = "magma",
-    img=None,
-    img_layer='image',
-    alpha: float = 0.5,
-    library_id='melanoma',
-    crd=None,
-    output: str = None,
-    vmin=None,
-    vmax=None,
-) -> None:
-    
-    adata.obsm['polygons']=geopandas.GeoDataFrame(adata.obsm['polygons'],geometry=adata.obsm['polygons']['geometry'])
-    
-    if img==None:
-        img= sq.im.ImageContainer(adata.uns["spatial"][library_id]["images"]["hires"], layer="image")
-        
-    Xmax=img.data.sizes['x']
-    Ymax=img.data.sizes['y']    
-    img=img.data.assign_coords({'x':np.arange(Xmax),'y':np.arange(Ymax)})  
-    
-    if crd==None:
-        crd=[0,Xmax,0,Ymax]
-        
-    if column is not None:
-        if column + "_colors" in adata.uns:
-            cmap = matplotlib.colors.LinearSegmentedColormap.from_list(
-                "new_map",
-                adata.uns[column + "_colors"],
-                N=len(adata.uns[column + "_colors"]),
-            ) 
-        if column in adata.obs.columns:    
-            column=adata[adata.obsm["polygons"].cx[crd[0]:crd[1],crd[2]:crd[3]].index,:].obs[column]
-        elif column in adata.var.index:
-            column=adata[adata.obsm["polygons"].cx[crd[0]:crd[1],crd[2]:crd[3]].index,:].X[:,np.where(adata.var.index==column)[0][0]]
-        else: 
-            print('The column defined in the function isnt a column in obs, nor is it a gene name, the plot is made without taking into account this value.')
-            column= None
-            cmap=None
-    else:
-        cmap=None
-    if vmin!=None:
-        vmin=np.percentile(column,vmin)
-    if vmax!=None:
-        vmax=np.percentile(column,vmax)    
-    
-    fig, ax = plt.subplots(1, 1, figsize=(20, 20))
-
-<<<<<<< HEAD
-        fig, ax = plt.subplots(1, 1, figsize=(20, 20))
-        ax.imshow(
-            adata.uns["spatial"]["melanoma"]["images"]["hires"],
-            cmap="gray",
-        )
-        adata.obsm["polygons"].plot(
-            ax=ax,
-            column=adata.obs[column],
-            edgecolor="white",
-            linewidth=adata.obsm["polygons"].linewidth,
-            alpha=alpha,
-            legend=True,
-            cmap=cmap,
-            aspect=1
-        )
-=======
-    img[img_layer].squeeze().sel(x=slice(crd[0],crd[1]),y=slice(crd[2],crd[3])).plot.imshow(cmap='gray', robust=True, ax=ax,add_colorbar=False)
->>>>>>> 8b48fc89
-
-    adata.obsm["polygons"].cx[crd[0]:crd[1],crd[2]:crd[3]].plot(
-            ax=ax,
-            edgecolor="white",
-            column=column,
-            linewidth=1,
-            alpha=alpha,
-            legend=True,
-<<<<<<< HEAD
-            color="blue",
-            aspect=1
-        )
-
-    ax.axes.xaxis.set_visible(False)
-    ax.axes.yaxis.set_visible(False)
-=======
-            aspect=1,
-            cmap=cmap,
-            vmax=vmax,#np.percentile(column,vmax),
-            vmin=vmin,#np.percentile(column,vmin)
-            )
-    
-    ax.axes.set_aspect('equal')
-    ax.set_xlim(crd[0], crd[1])
-    ax.set_ylim(crd[2], crd[3])
-    ax.invert_yaxis()
-    ax.set_title("")
-    #ax.axes.xaxis.set_visible(False)
-    #ax.axes.yaxis.set_visible(False)
->>>>>>> 8b48fc89
-    ax.spines["top"].set_visible(False)
-    ax.spines["right"].set_visible(False)
-    ax.spines["bottom"].set_visible(False)
-    ax.spines["left"].set_visible(False)
-
-    # Save the plot to ouput
-    if output:
-        plt.close(fig)
-        fig.savefig(output + ".png")
-
-
-def preprocessAdata(
-    adata: AnnData, mask: np.ndarray, nuc_size_norm: bool = True, n_comps: int = 50
-) -> Tuple[AnnData, AnnData]:
-    """Returns the new and original AnnData objects
-
-    This function calculates the QC metrics.
-    All cells with les then 10 genes and all genes with less then 5 cells are removed.
-    Normalization is performed based on the size of the nucleus in nuc_size_norm.
-    """
-
-    # Calculate QC Metrics
-    sc.pp.calculate_qc_metrics(adata, inplace=True, percent_top=[2, 5])
-    adata_orig = adata
-
-    # Filter cells and genes
-    sc.pp.filter_cells(adata, min_counts=10)
-    sc.pp.filter_genes(adata, min_cells=5)
-    adata.raw= adata
-
-    # Normalize nucleus size
-<<<<<<< HEAD
-    # TODO: this fails if there is no shape for a cell (like in Baysor?)
-    if nuc_size_norm:
-        _, counts = np.unique(mask, return_counts=True)
-        adata.obs["nucleusSize"] = [counts[int(index)] for index in adata.obs.index]
-        adata.X = (adata.X.T / adata.obs.nucleusSize.values).T
-=======
-    
-    indices, counts = np.unique(mask, return_counts=True)
-    adata.obs["nucleusSize"] = [counts[np.where(indices==int(index))][0] for index in adata.obs.index]
-    if nuc_size_norm:   
-        adata.X = (adata.X.T*100 / adata.obs.nucleusSize.values).T
->>>>>>> 8b48fc89
-
-        sc.pp.log1p(adata)
-        sc.pp.scale(adata, max_value=10)
-    else:
-        sc.pp.normalize_total(adata)
-        sc.pp.log1p(adata)
-
-    sc.tl.pca(adata, svd_solver="arpack", n_comps=n_comps)
-    adata.obsm["polygons"] = geopandas.GeoDataFrame(
-        adata.obsm["polygons"], geometry=adata.obsm["polygons"].geometry
-    )
-
-    return adata, adata_orig
-
-
-def preprocesAdataPlot(adata: AnnData, adata_orig: AnnData, output: str = None) -> None:
-    """This function plots the size of the nucleus related to the counts."""
-
-    # disable interactive mode
-    if output:
-        plt.ioff()
-
-    sc.pl.pca(adata, color="total_counts", show=not output)
-
-    fig, axs = plt.subplots(1, 2, figsize=(15, 4))
-    sns.histplot(adata_orig.obs["total_counts"], kde=False, ax=axs[0])
-    sns.histplot(adata_orig.obs["n_genes_by_counts"], kde=False, bins=55, ax=axs[1])
-    plt.show()
-    plt.scatter(adata.obs["nucleusSize"], adata.obs["total_counts"])
-    plt.title = "cellsize vs cellcount"
-
-    # Save the plot to ouput
-    if output:
-        plt.close()
-        plt.savefig(output + "0.png")
-        plt.close(fig)
-        fig.savefig(output + "1.png")
-
-
-def filter_on_size(
-    adata: AnnData, min_size: int = 100, max_size: int = 100000
-) -> Tuple[AnnData, int]:
-    """Returns a tuple with the AnnData object and the number of filtered cells.
-
-    All cells outside of the min and max size range are removed.
-    If the distance between the location of the transcript and the center of the polygon is large, the cell is deleted.
-    """
-
-    start = adata.shape[0]
-
-    # Calculate center of the cell and distance between transcript and polygon center
-    adata.obsm["polygons"]["X"] = adata.obsm["polygons"].centroid.x
-    adata.obsm["polygons"]["Y"] = adata.obsm["polygons"].centroid.y
-    adata.obs["distance"] = np.sqrt(
-        np.square(adata.obsm["polygons"]["X"] - adata.obsm["spatial"].iloc[:, 0])
-        + np.square(adata.obsm["polygons"]["Y"] - adata.obsm["spatial"].iloc[:, 1])
-    )
-
-    # Filter cells based on size and distance
-    #adata = adata[adata.obs["nucleusSize"] < max_size, :]
-    #adata = adata[adata.obs["nucleusSize"] > min_size, :]
-    adata=adata[adata.obsm['polygons'].area>min_size,:]
-    adata.obsm["polygons"] = geopandas.GeoDataFrame(
-        adata.obsm["polygons"], geometry=adata.obsm["polygons"].geometry
-    )
-    adata=adata[adata.obsm['polygons'].area<max_size,:]
-
-    adata = adata[adata.obs["distance"] < 70, :]
-    adata.obsm["polygons"] = geopandas.GeoDataFrame(
-        adata.obsm["polygons"], geometry=adata.obsm["polygons"].geometry
-    )
-    filtered = start - adata.shape[0]
-
-    return adata, filtered
-
-
-def extract(ic: sq.im.ImageContainer, adata: AnnData) -> AnnData:
-    """This function performs segmenation feature extraction and adds cell area and mean intensity to the annData object under obsm segmentation_features."""
-    sq.im.calculate_image_features(
-        adata,
-        ic,
-        layer="image",
-        features="segmentation",
-        key_added="segmentation_features",
-        features_kwargs={
-            "segmentation": {
-                "label_layer": "segment_cellpose",
-                "props": ["label", "area", "mean_intensity"],
-                "channels": [0],
-            }
-        },
-    )
-
-    return adata
-
-
-def clustering(
-    adata: AnnData, pcs: int, neighbors: int, cluster_resolution: float = 0.8
-) -> AnnData:
-    """Returns the AnnData object.
-
-    Performs neighborhood analysis, Leiden clustering and UMAP.
-    Provides option to save the plots to output.
-    """
-
-    # Neighborhood analysis
-    sc.pp.neighbors(adata, n_neighbors=neighbors, n_pcs=pcs)
-    sc.tl.umap(adata)
-
-    # Leiden clustering
-    sc.tl.leiden(adata, resolution=cluster_resolution)
-    sc.tl.rank_genes_groups(adata, "leiden", method="wilcoxon")
-
-    return adata
-
-
-def clustering_plot(adata: AnnData, output: str = None) -> None:
-    """This function plots the clusters and genes ranking"""
-
-    # disable interactive mode
-    if output:
-        plt.ioff()
-
-    # Leiden clustering
-    sc.pl.umap(adata, color=["leiden"], show=not output)
-
-    # Save the plot to ouput
-    if output:
-        plt.savefig(output + "0.png", bbox_inches="tight")
-        plt.close()
-        sc.pl.rank_genes_groups(adata, n_genes=8, sharey=False, show=False)
-        plt.savefig(output + "1.png", bbox_inches="tight")
-        plt.close()
-
-    # Display plot
-    else:
-        sc.pl.rank_genes_groups(adata, n_genes=8, sharey=False)
-
-
-def scoreGenes(
-    adata: AnnData,
-    path_marker_genes: str,
-    row_norm: bool = False,
-    repl_columns: dict[str, str] = None,
-    del_genes: List[str] = None,
-) -> Tuple[dict, pd.DataFrame]:
-    """Returns genes dict and the score sper cluster
-
-    Load the marker genes from csv file in path_marker_genes.
-    repl_columns holds the column names that should be replaced the in the marker genes.
-    del_genes holds the marker genes that should be deleted from the marker genes and genes dict.
-    """
-
-    # Load marker genes from csv
-    df_markers = pd.read_csv(path_marker_genes, index_col=0)
-
-    # Replace column names in marker genes
-    if repl_columns:
-        for column, replace in repl_columns.items():
-            df_markers.columns = df_markers.columns.str.replace(column, replace)
-
-    # Create genes dict with all marker genes for every celltype
-    genes_dict = {}
-    for i in df_markers:
-        genes = []
-        for row, value in enumerate(df_markers[i]):
-            if value > 0:
-                genes.append(df_markers.index[row])
-        genes_dict[i] = genes
-
-    # Score all cells for all celltypes
-    for key, value in genes_dict.items():
-        try:
-            sc.tl.score_genes(adata, value, score_name=key)
-        except ValueError:
-            warnings.warn(
-                f"Markergenes {value} not present in region, celltype {key} not found"
-            )
-
-    # Delete genes from marker genes and genes dict
-    if del_genes:
-        for gene in del_genes:
-            del df_markers[gene]
-            del genes_dict[gene]
-
-    scoresper_cluster = adata.obs[
-        [col for col in adata.obs if col in df_markers.columns]
-    ]
-
-    # Row normalization for visualisation purposes
-    if row_norm:
-        row_norm = scoresper_cluster.sub(
-            scoresper_cluster.mean(axis=1).values, axis="rows"
-        ).div(scoresper_cluster.std(axis=1).values, axis="rows")
-        adata.obs[scoresper_cluster.columns.values] = row_norm
-        temp = pd.DataFrame(np.sort(row_norm)[:, -2:])
-    else:
-        temp = pd.DataFrame(np.sort(scoresper_cluster)[:, -2:])
-
-    scores = (temp[1] - temp[0]) / ((temp[1] + temp[0]) / 2)
-    adata.obs["Cleanliness"] = scores.values
-    adata.obs["maxScores"] = scoresper_cluster.idxmax(axis=1)
-
-    return genes_dict, scoresper_cluster
-
-
-def scoreGenesPlot(
-    adata: AnnData,
-    scoresper_cluster: pd.DataFrame,
-    filter_index: int = 5,
-    output: str = None,
-    library_id='melanoma'
-) -> None:
-    """This function plots the cleanliness and the leiden score next to the maxscores."""
-
-    # Custom colormap:
-    colors = np.concatenate(
-        (plt.get_cmap("tab20c")(np.arange(20)), plt.get_cmap("tab20b")(np.arange(20)))
-    )
-    colors = [mpl.rgb2hex(colors[j * 4 + i]) for i in range(4) for j in range(10)]
-
-    # disable interactive mode
-    if output:
-        plt.ioff()
-
-    # Plot cleanliness and leiden next to maxscores
-    sc.pl.umap(adata, color=["Cleanliness", "maxScores"], show=not output)
-
-    # Save the plot to ouput
-    if output:
-        plt.savefig(output + "0.png", bbox_inches="tight")
-        plt.close()
-        sc.pl.umap(adata, color=["leiden", "maxScores"], show=False)
-        plt.savefig(output + "1.png", bbox_inches="tight")
-        plt.close()
-
-    # Display plot
-    else:
-        sc.pl.umap(adata, color=["leiden", "maxScores"])
-
-    # Plot maxScores and cleanliness columns of AnnData object
-    adata.uns["maxScores_colors"] = colors
-    plot_shapes(adata, column="maxScores", output=output + "2" if output else None,library_id=library_id)
-    plot_shapes(adata, column="Cleanliness", output=output + "3" if output else None,library_id=library_id)
-
-    # Plot heatmap of celltypes and filtered celltypes based on filter index
-    sc.pl.heatmap(
-        adata,
-        var_names=scoresper_cluster.columns.values,
-        groupby="leiden",
-        show=not output,
-    )
-
-    # Save the plot to ouput
-    if output:
-        plt.savefig(output + "4.png", bbox_inches="tight")
-        plt.close()
-        sc.pl.heatmap(
-            adata[
-                adata.obs.leiden.isin(
-                    [str(index) for index in range(filter_index, len(adata.obs.leiden))]
-                )
-            ],
-            var_names=scoresper_cluster.columns.values,
-            groupby="leiden",
-            show=False,
-        )
-        plt.savefig(output + "5.png", bbox_inches="tight")
-        plt.close()
-
-    # Display plot
-    else:
-        sc.pl.heatmap(
-            adata[
-                adata.obs.leiden.isin(
-                    [str(index) for index in range(filter_index, len(adata.obs.leiden))]
-                )
-            ],
-            var_names=scoresper_cluster.columns.values,
-            groupby="leiden",
-        )
-
-
-def correct_marker_genes(
-    adata: AnnData, genes: dict[str, Tuple[float, float]]
-) -> AnnData:
-    """Returns the new AnnData object.
-
-    Corrects marker genes that are higher expessed by dividing them.
-    The genes has as keys the genes that should be corrected and as values the threshold and the divider.
-    """
-
-    # Correct for all the genes
-    for gene, values in genes.items():
-        for i in range(0, len(adata.obs)):
-            if adata.obs[gene].iloc[i] < values[0]:
-                adata.obs[gene].iloc[i] = adata.obs[gene].iloc[i] / values[1]
-    return adata
-
-
-def annotate_maxscore(types: str, indexes: dict, adata: AnnData) -> AnnData:
-    """Returns the AnnData object.
-
-    Adds types to the Anndata maxscore category.
-    """
-    adata.obs.maxScores = adata.obs.maxScores.cat.add_categories([types])
-    for i, val in enumerate(adata.obs.maxScores):
-        if val in indexes[types]:
-            adata.obs.maxScores[i] = types
-    return adata
-
-
-def remove_celltypes(types: str, indexes: dict, adata: AnnData) -> AnnData:
-    """Returns the AnnData object."""
-    for index in indexes[types]:
-        if index in adata.obs.maxScores.cat.categories:
-            adata.obs.maxScores = adata.obs.maxScores.cat.remove_categories(index)
-    return adata
-
-
-def clustercleanliness(
-    adata: AnnData,
-    genes: List[str],
-    gene_indexes: dict[str, int] = None,
-    colors: List[str] = None,
-) -> Tuple[AnnData, Optional[dict]]:
-    """Returns a tuple with the AnnData object and the color dict."""
-    celltypes = np.array(sorted(genes), dtype=str)
-    color_dict = None
-
-    adata.obs["maxScores"] = adata.obs[
-        [col for col in adata.obs if col in celltypes]
-    ].idxmax(axis=1)
-    adata.obs.maxScores = adata.obs.maxScores.astype("category")
-
-    # Create custom colormap for clusters
-    if not colors:
-        color = np.concatenate(
-            (
-                plt.get_cmap("tab20c")(np.arange(20)),
-                plt.get_cmap("tab20b")(np.arange(20)),
-            )
-        )
-        colors = [mpl.rgb2hex(color[j * 4 + i]) for i in range(4) for j in range(10)]
-
-    adata.uns["maxScores_colors"] = colors
-
-    if gene_indexes:
-        adata.obs["maxScoresSave"] = adata.obs.maxScores
-        gene_celltypes = {}
-
-        for key, value in gene_indexes.items():
-            gene_celltypes[key] = celltypes[value]
-
-        for gene, indexes in gene_indexes.items():
-            adata = annotate_maxscore(gene, gene_celltypes, adata)
-
-        for gene, indexes in gene_indexes.items():
-            adata = remove_celltypes(gene, gene_celltypes, adata)
-
-        celltypes_f = np.delete(celltypes, list(chain(*gene_indexes.values())))  # type: ignore
-        celltypes_f = np.append(celltypes_f, list(gene_indexes.keys()))
-        color_dict = dict(zip(celltypes_f, adata.uns["maxScores_colors"]))
-
-    else:
-        color_dict = dict(zip(celltypes, adata.uns["maxScores_colors"]))
-
-    for i, name in enumerate(color_dict.keys()):
-        color_dict[name] = colors[i]
-    adata.uns["maxScores_colors"] = list(
-        map(color_dict.get, adata.obs.maxScores.cat.categories.values)
-    )
-
-    return adata, color_dict
-
-
-def clustercleanlinessPlot(
-    adata: AnnData,
-    crop_coord: List[int] = [0, 2000, 0, 2000],
-    color_dict: dict = None,
-    output: str = None,
-    library_id='melanoma'
-) -> None:
-    """This function plots the clustercleanliness as barplots, the images with colored celltypes and the clusters."""
-
-    # disable interactive mode
-    if output:
-        plt.ioff()
-
-    # Create the barplot
-    stacked = (
-        adata.obs.groupby(["leiden", "maxScores"], as_index=False)
-        .size()
-        .pivot("leiden", "maxScores")
-        .fillna(0)
-    )
-    stacked_norm = stacked.div(stacked.sum(axis=1), axis=0)
-    stacked_norm.columns = list(adata.obs.maxScores.cat.categories)
-    fig, ax = plt.subplots(1, 1, figsize=(10, 5))
-
-    # Use custom colormap
-    if color_dict:
-        stacked_norm.plot(kind="bar", stacked=True, ax=fig.gca(), color=color_dict)
-    else:
-        stacked_norm.plot(kind="bar", stacked=True, ax=fig.gca())
-    ax.spines["top"].set_visible(False)
-    ax.spines["right"].set_visible(False)
-    ax.spines["bottom"].set_visible(False)
-    ax.spines["left"].set_visible(False)
-    ax.get_yaxis().set_ticks([])
-    plt.xlabel("Clusters")
-    plt.legend(loc="center left", bbox_to_anchor=(1.0, 0.5), fontsize="large")
-
-    # Save the barplot to ouput
-    if output:
-        plt.close(fig)
-        fig.savefig(output + "0.png", bbox_inches="tight")
-    else:
-        plt.show()
-
-    # Plot images with colored celltypes
-    plot_shapes(
-        adata, column="maxScores", alpha=0.8, output=output + "1" if output else None, library_id=library_id
-    )
-    plot_shapes(
-        adata,
-        column="maxScores",
-        crd=crop_coord,
-        alpha=0.8,
-        output=output + "2" if output else None,
-        library_id=library_id
-    )
-
-    # Plot clusters
-    _, ax = plt.subplots(1, 1, figsize=(15, 10))
-    sc.pl.umap(adata, color=["maxScores"], ax=ax, size=60, show=not output)
-    ax.axis("off")
-
-    # Save the plot to ouput
-    if output:
-        fig.savefig(output + "3.png", bbox_inches="tight")
-        plt.close()
-    else:
-        plt.show()
-
-
-def enrichment(adata: AnnData) -> AnnData:
-    """Returns the AnnData object.
-
-    Performs some adaptations to save the data.
-    Calculate the nhood enrichment"
-    """
-
-    # Adaptations for saving
-    adata.raw.var.index.names = ["genes"]
-    adata.var.index.names = ["genes"]
-    # TODO: not used since napari spatialdata
-    # adata.obsm["spatial"] = adata.obsm["spatial"].rename({0: "X", 1: "Y"}, axis=1)
-
-    # Calculate nhood enrichment
-    sq.gr.spatial_neighbors(adata, coord_type="generic")
-    sq.gr.nhood_enrichment(adata, cluster_key="maxScores")
-    return adata
-
-
-def enrichment_plot(adata: AnnData, output: str = None) -> None:
-    """This function plots the nhood enrichment between different celltypes."""
-
-    # disable interactive mode
-    if output:
-        plt.ioff()
-
-    sq.pl.nhood_enrichment(adata, cluster_key="maxScores", method="ward")
-
-    # Save the plot to ouput
-    if output:
-        plt.savefig(output + ".png", bbox_inches="tight")
-
-
-def save_data(adata: AnnData, output_geojson: str, output_h5ad: str):
-    """Saves the ploygons to output_geojson as GeoJson object and the rest of the AnnData object to output_h5ad as h5ad file."""
-
-    # Save polygons to geojson
-    if color in adata.obsm["polygons"]:
-        del adata.obsm["polygons"]["color"]
-    adata.obsm["polygons"]["geometry"].to_file(output_geojson, driver="GeoJSON")
-    adata.obsm["polygons"] = pd.DataFrame(
-        {
-            "linewidth": adata.obsm["polygons"]["linewidth"],
-             #"X": adata.obsm["polygons"]["X"],
-            #"Y": adata.obsm["polygons"]["Y"],
-        }
-    )
-
-    # Write AnnData object to h5ad file
-    adata.write(output_h5ad)
-
-def micron_to_pixels(df, offset_x=45_000,offset_y=45_000,pixelSize=None):
-    if pixelSize:
-        df[x] /= pixelSize
-        df[y] /= pixelSize
-    if offset_x:
-            df['x'] -= offset_x
-    if offset_y:        
-            df['y'] -= offset_y
-
-    return df
-    
-def read_in_stereoSeq(path_genes,xcol='x',ycol='y',genecol='geneID',countcol='MIDCount',skiprows=0,offset=None):
-    """This function read in Stereoseq input data to a dask datafrmae with predefined column names. 
-    As we are working with BGI data, a column with counts is added."""
-    in_df=dd.read_csv(path_genes,delimiter='\t',skiprows=skiprows)
-    in_df=in_df.rename(columns={xcol:'x',ycol:'y',genecol:'gene',countcol:'counts'})
-    if offset:
-        in_df=micron_to_pixels(in_df,offset_x=offset[0],offset_y=offset[1])
-    in_df=in_df.loc[:,['x','y','gene','counts']]
-    
-    in_df=in_df.dropna()
-    return in_df
-
-def read_in_RESOLVE(path_coordinates,xcol=0,ycol=1,genecol=3,filterGenes=None,offset=None):
-    
-    """The output of this function gives all locations of interesting transcripts in pixel coordinates matching the input image. Dask Dataframe contains columns x,y, and gene"""
-    
-    
-    in_df = dd.read_csv(path_coordinates, delimiter="\t", header=None)
-    in_df=in_df.rename(columns={xcol:'x',ycol:'y',genecol:'gene'})
-    if offset:
-        in_df=micron_to_pixels(in_df,offset_x=offset[0],offset_y=offset[1])
-    in_df=in_df.loc[:,['x','y','gene']]
-    in_df=in_df.dropna()
-    
-    if filterGenes:
-        for i in filter_genes:
-            in_df=in_df[in_df['gene'].str.contains(i)==False]
-            
-            
-    return in_df
-
-def read_in_Vizgen(path_genes,xcol='global_x',ycol='global_y',genecol='gene',skiprows=None,offset=None, bbox=None,pixelSize=None,filterGenes=None):
-    """This function read in Vizgen input data to a dask datafrmae with predefined column names. """
-    
-    in_df=dd.read_csv(path_genes,skiprows=skiprows)
-    in_df=in_df.loc[:,[xcol,ycol,genecol]]
-
-    in_df=in_df.rename(columns={xcol:'x',ycol:'y',genecol:'gene'})
-
-    if bbox:
-        in_df['x']-=bbox[0]
-        in_df['y']-=bbox[1]
-    if pixelSize:
-        in_df['x'] /= pixelSize
-        in_df['y'] /= pixelSize
-    if offset:
-            in_df['x'] -= offset[0]   
-            in_df['y'] -= offset[1]
-    
-    in_df=in_df.dropna()
-    
-    if filterGenes:
-        for i in filterGenes:
-            in_df=in_df[in_df['gene'].str.contains(i)==False]
-    return in_df
-
-
-    
+""" This file holds all the general functions that are used to build up the pipeline and the notebooks. The functions are odered by their occurence in the pipeline from top to bottom."""
+
+# %load_ext autoreload
+# %autoreload 2
+import warnings
+from itertools import chain
+from typing import List, Optional, Tuple
+
+import cv2
+import geopandas
+import matplotlib
+import matplotlib.colors as mpl
+import matplotlib.pyplot as plt
+import numpy as np
+import pandas as pd
+import rasterio
+import scanpy as sc
+import seaborn as sns
+import shapely
+import squidpy as sq
+import torch
+from anndata import AnnData
+from basicpy import BaSiC
+from cellpose import models
+from rasterio import features
+from scipy import ndimage
+import dask.dataframe as dd
+
+import xarray as xr
+import dask
+import numpy as np
+import hvplot.xarray
+import numpy as np
+from longsgis import voronoiDiagram4plg
+from shapely.geometry import Polygon
+from shapely.geometry.polygon import LinearRing
+from scipy.ndimage.filters import gaussian_filter
+
+
+
+def read_in_zarr(path_to_zarr_file,zyx_order=[0,1,2]):
+    """This function read in a zarr file containing the tissue image. If a z-stack is present, automatically, a z-projection is performed.
+     A quidpy imagecontainer is returned."""
+    da = dask.array.from_zarr(path_to_zarr_file)
+    da = xr.DataArray(
+    da, 
+    dims=('z', 'y', 'x'),
+    coords={
+        "z": np.arange(da.shape[zyx_order[0]]),
+        "y": np.arange(da.shape[zyx_order[1]]), 
+        "x": np.arange(da.shape[zyx_order[2]]),
+    }
+    )
+    if da.z.shape[0]>1:
+        da=da.max(dim='z')
+    ic = sq.im.ImageContainer(da)    
+
+    return ic
+
+def create_subset_image(ic,crd):
+    """Reads in sq image container and returns a subset in a sq.imagecontainer"""
+    Xmax=ic.data.sizes['x']
+    Ymax=ic.data.sizes['y']    
+    img=ic.data.assign_coords({'x':np.arange(Xmax),'y':np.arange(Ymax)})  
+    I_small=img['image'].sel(x=slice(crd[0],crd[1]),y=slice(crd[2],crd[3]))
+    ic_test= sq.im.ImageContainer(I_small)
+    return ic_test
+
+
+def tilingCorrection(
+    img: sq.im.ImageContainer,
+    left_corner: Tuple[int, int] = None,
+    size: Tuple[int, int] = None,
+    tile_size: int = 2144,
+) -> Tuple[sq.im.ImageContainer, np.ndarray]:
+    """Returns the corrected image and the flatfield array
+
+    This function corrects for the tiling effect that occurs in some image data for example the resolve dataset.
+    The illumination within the tiles is adjusted, afterwards the tiles are connected as a whole image by inpainting the lines between the tiles.
+    """
+
+    # Create the tiles
+    tiles = img.generate_equal_crops(size=tile_size, as_array="image")
+    tiles = np.array([tile + 1 if ~np.any(tile) else tile for tile in tiles])
+    #create the masks for inpainting 
+    i_mask = (np.block(
+        [
+            list(tiles[i : i + (img.shape[1] // tile_size)])
+            for i in range(0, len(tiles), img.shape[1] // tile_size)
+        ]
+    ).astype(np.uint16)==0)
+    # Measure the filters
+    # BaSiC has no support for gpu devices, see https://github.com/peng-lab/BaSiCPy/issues/101
+    basic = BaSiC(epsilon=1e-06)
+
+    basic.fit(tiles)
+    flatfield = basic.flatfield
+    tiles_corrected = basic.transform(tiles)
+    tiles_corrected = np.array(
+        [tile + 1 if ~np.any(tile) else tile for tile in tiles_corrected]
+    )
+
+    # Stitch the tiles back together
+    i_new = np.block(
+        [
+            list(tiles_corrected[i : i + (img.shape[1] // tile_size)])
+            for i in range(0, len(tiles_corrected), img.shape[1] // tile_size)
+        ]
+    ).astype(np.uint16)
+    
+    
+
+    img = sq.im.ImageContainer(i_new, layer="image")
+    img.add_img(
+        i_mask.astype(np.uint8),
+        layer="mask",
+    )
+
+    if size is not None and left_corner is not None:
+        img = img.crop_corner(*left_corner, size)
+
+    # Perform inpainting
+    img = img.apply(
+        {"0": cv2.inpaint},
+        layer="image",
+        drop=True,
+        channel=0,
+        copy=True,
+        fn_kwargs={
+            "inpaintMask": img.data.mask.squeeze().to_numpy(),
+            "inpaintRadius": 55,
+            "flags": cv2.INPAINT_NS,
+        },
+    )
+
+    return img, flatfield
+
+
+def tilingCorrectionPlot(
+    img: np.ndarray, flatfield, img_orig: np.ndarray, output: str = None
+) -> None:
+    """Creates the plots based on the correction overlay and the original and corrected images."""
+
+    # disable interactive mode
+    if output:
+        plt.ioff()
+
+    # Tile correction overlay
+    fig1, ax1 = plt.subplots(1, 1, figsize=(20, 10))
+    ax1.imshow(flatfield, cmap="gray")
+    ax1.set_title("Correction performed per tile")
+
+    # Save the plot to ouput
+    if output:
+        plt.close(fig1)
+        fig1.savefig(output + "0.png")
+
+    # Original and corrected image
+    fig2, ax2 = plt.subplots(1, 2, figsize=(20, 10))
+    ax2[0].imshow(img, cmap="gray")
+    ax2[0].set_title("Corrected image")
+    ax2[1].imshow(img_orig, cmap="gray")
+    ax2[1].set_title("Original image")
+
+    # Save the plot to ouput
+    if output:
+        plt.close(fig2)
+        fig2.savefig(output + "1.png")
+
+
+def preprocessImage(
+    img: sq.im.ImageContainer,
+    contrast_clip: float = 2.5,
+    size_tophat: int = None,
+) -> sq.im.ImageContainer:
+    """Returns the new image
+
+    This function performs the preprocessing of the image.
+    Contrast_clip indicates the input to the create_CLAHE function for histogram equalization.
+    Size_tophat indicates the tophat filter size. If no tophat lfiter size is given, no tophat filter is applied. The recommendable size is 45.
+    Small_size_vis indicates the coordinates of an optional zoom in plot to check the processing better.
+    """
+
+    # Apply tophat filter
+    if size_tophat is not None:
+        minimum_t = ndimage.minimum_filter(
+            img.data.image.squeeze().to_numpy(), size_tophat
+        )
+        max_of_min_t = ndimage.maximum_filter(minimum_t, size_tophat)
+        img = img.apply(
+            {"0": lambda array: array - max_of_min_t},
+            layer="image",
+            drop=True,
+            channel=0,
+            copy=True,
+        )
+
+    # Enhance the contrast
+    clahe = cv2.createCLAHE(clipLimit=contrast_clip, tileGridSize=(8, 8))
+    img = img.apply({"0": clahe.apply}, layer="image", drop=True, channel=0, copy=True)
+
+    return img
+
+
+def preprocessImagePlot(
+    img: np.ndarray,
+    img_orig: np.ndarray,
+    small_size_vis: List[int] = None,
+    output: str = None,
+) -> None:
+    """Creates the plots based on the original and preprocessed image."""
+
+    # disable interactive mode
+    if output:
+        plt.ioff()
+
+    # Original and preprocessed image
+    fig1, ax1 = plt.subplots(1, 2, figsize=(20, 10))
+    ax1[0].imshow(img, cmap="gray")
+    ax1[0].set_title("Corrected image")
+    ax1[1].imshow(img_orig, cmap="gray")
+    ax1[1].set_title("Original image")
+
+    # Save the plot to ouput
+    if output:
+        plt.close(fig1)
+        fig1.savefig(output + "0.png")
+
+    # Plot small part of the images
+    if small_size_vis is not None:
+        fig2, ax2 = plt.subplots(1, 2, figsize=(20, 10))
+        ax2[0].imshow(
+            img[
+                small_size_vis[0] : small_size_vis[1],
+                small_size_vis[2] : small_size_vis[3],
+            ],
+            cmap="gray",
+        )
+        ax2[0].set_title("Corrected image")
+        ax2[1].imshow(
+            img_orig[
+                small_size_vis[0] : small_size_vis[1],
+                small_size_vis[2] : small_size_vis[3],
+            ],
+            cmap="gray",
+        )
+        ax2[1].set_title("Original image")
+
+        # Save the plot to ouput
+        if output:
+            plt.close(fig2)
+            fig2.savefig(output + "1.png")
+
+def cellpose(img, min_size=80,cellprob_threshold=-4, flow_threshold=0.85, diameter=100, model_type="cyto",channels=[1,0],device='cpu'):
+    model = models.Cellpose(model_type=model_type,device=torch.device(device))
+    masks, _, _, _ = model.eval(
+        img,
+        diameter=diameter,
+        channels=channels,
+        min_size=min_size,
+        flow_threshold=flow_threshold,
+        cellprob_threshold=cellprob_threshold,
+    )
+    return masks   
+            
+def segmentation(
+    img: sq.im.ImageContainer,
+    device: str = "cpu",
+    min_size: int = 80,
+    flow_threshold: float = 0.6,
+    diameter: int = 55,
+    cellprob_threshold: int = 0,
+    model_type: str = "nuclei",
+    channels =[0, 0],
+    ): 
+
+    
+    sq.im.segment(img=img, layer="image", method=cellpose,chunks='auto',min_size=min_size,cellprob_threshold=cellprob_threshold, flow_threshold=flow_threshold, diameter=diameter, model_type=model_type,channels=channels,device=device)
+    masks=img.data.segmented_custom.squeeze().to_numpy()
+    mask_i = np.ma.masked_where(masks == 0, masks)
+
+    # Create the polygon shapes of the different cells
+    polygons = mask_to_polygons_layer(masks)
+    #polygons["border_color"] = polygons.geometry.map(fc.border_color)
+    polygons["linewidth"] = polygons.geometry.map(linewidth)
+    #polygons["color"] = polygons.geometry.map(fc.color)
+    polygons["cells"] = polygons.index
+    polygons = polygons.dissolve(by="cells")
+    return masks, mask_i, polygons, img            
+            
+
+def segmentationDeprecated(
+    img: sq.im.ImageContainer,
+    device: str = "cpu",
+    min_size: int = 80,
+    flow_threshold: float = 0.6,
+    diameter: int = 55,
+    cellprob_threshold: int = 0,
+    model_type: str = "nuclei",
+    channels: List[int] = [0, 0],
+) -> Tuple[np.ndarray, np.ndarray, geopandas.GeoDataFrame, sq.im.ImageContainer]:
+    """Returns the segmentation masks, the image masks and the polygons
+
+    This function segments the data, using the cellpose algorithm.
+    Img is the input image.
+    You can define your device by setting the device parameter.
+    Min_size indicates the minimal amount of pixels in a mask.
+    The flow_threshold indicates someting about the shape of the masks, if you increase it, more masks with less orund shapes will be accepted.
+    The diameter is a very important parameter to estimate, in the best case you estimate it yourself. It indicates the mean expected diameter of your dataset.
+    If you put None in diameter, the model will estimate it automatically.
+    Mask_threshold indicates how many of the possible masks are kept. Making it smaller (up to -6), will give you more masks, bigger is less masks.
+    When an RGB image is given an input, the R channel is expected to have the nuclei, and the blue channel the membranes.
+    When whole cell segmentation needs to be performed, model_type=cyto, otherwise, model_type=nuclei.
+    """
+
+    channels = np.array(channels)
+
+    # Perform cellpose segmentation
+    model = models.Cellpose(device=torch.device(device), model_type=model_type)
+    masks, _, _, _ = model.eval(
+        img.data.image.squeeze().to_numpy(),
+        diameter=diameter,
+        channels=channels,
+        min_size=min_size,
+        flow_threshold=flow_threshold,
+        cellprob_threshold=cellprob_threshold,
+    )
+    mask_i = np.ma.masked_where(masks == 0, masks)
+
+    # Create the polygon shapes of the different cells
+    polygons = mask_to_polygons_layer(masks)
+    #polygons["border_color"] = polygons.geometry.map(border_color)
+    polygons["linewidth"] = polygons.geometry.map(linewidth)
+    #polygons["color"] = polygons.geometry.map(color)
+    polygons["cells"] = polygons.index
+    polygons = polygons.dissolve(by="cells")
+    polygons.index = list(map(str, polygons.index))
+
+    img.add_img(masks, layer="segment_cellpose")
+
+    return masks, mask_i, polygons, img
+
+
+def segmentationPlot_deprecated(
+    img: np.ndarray,
+    mask_i: np.ndarray,
+    polygons: geopandas.GeoDataFrame,
+    channels: List[int] = [0, 0],
+    small_size_vis: List[int] = None,
+    output: str = None,
+) -> None:
+    """Creates the plots based on the original image as well as the image masks."""
+
+    # disable interactive mode
+    if output:
+        plt.ioff()
+
+    # Select correct layer of the image
+    if sum(channels) != 0:
+        img = img[0, :, :]
+
+    # Show only small part of the image
+    if small_size_vis is not None:
+        fig, ax = plt.subplots(1, 2, figsize=(20, 10))
+        ax[0].imshow(
+            img[
+                small_size_vis[0] : small_size_vis[1],
+                small_size_vis[2] : small_size_vis[3],
+            ],
+            cmap="gray",
+        )
+
+        ax[1].imshow(
+            img[
+                small_size_vis[0] : small_size_vis[1],
+                small_size_vis[2] : small_size_vis[3],
+            ],
+            cmap="gray",
+        )
+        ax[1].imshow(
+            mask_i[
+                small_size_vis[0] : small_size_vis[1],
+                small_size_vis[2] : small_size_vis[3],
+            ],
+            cmap="jet",
+        )
+
+    # Show the full image
+    else:
+        fig, ax = plt.subplots(1, 2, figsize=(20, 10))
+        ax[0].imshow(img, cmap="gray")
+        ax[1].imshow(img, cmap="gray")
+        polygons.plot(
+            ax=ax[1],
+            edgecolor="white",
+            linewidth=polygons.linewidth,
+            alpha=0.5,
+            legend=True,
+            color="red",
+        )
+
+    # Save the plot to ouput
+    if output:
+        plt.close(fig)
+        fig.savefig(output + ".png")
+
+def segmentationPlot(
+    ic,
+    mask_i=None,
+    polygons: geopandas.GeoDataFrame=None,
+    crd=None,
+    channels=[0,0],
+    small_size_vis=None,
+    img_layer='image',
+    output: str = None,
+) -> None:
+    if output:
+        plt.ioff()
+    if small_size_vis:
+        crd=small_size_vis
+    if polygons is None:
+        raise ValueError("No polygons are given as input") 
+    if type(ic)==np.ndarray:
+        ic = sq.im.ImageContainer(ic)
+        
+    Xmax=ic.data.sizes['x']
+    Ymax=ic.data.sizes['y']    
+    ic=ic.data.assign_coords({'x':np.arange(Xmax),'y':np.arange(Ymax)})  
+    #crd=small_size_vis
+    #crd=[2000,3500,1000,2500]
+    if crd==None:
+        crd=[0,Ymax,0,Xmax]
+    fig, ax = plt.subplots(1, 2, figsize=(20, 20))
+    ic[img_layer].squeeze().sel(x=slice(crd[2],crd[3]),y=slice(crd[0],crd[1])).plot.imshow(cmap='gray', robust=True, ax=ax[0],add_colorbar=False)
+    ic[img_layer].squeeze().sel(x=slice(crd[2],crd[3]),y=slice(crd[0],crd[1])).plot.imshow(cmap='gray', robust=True, ax=ax[1],add_colorbar=False)
+    polygons.cx[crd[2]:crd[3],crd[0]:crd[1]].plot(
+            ax=ax[1],
+            edgecolor="white",
+            linewidth=1,
+            alpha=0.5,
+            legend=True,
+            aspect=1,
+            )
+    for i in range(len(ax)):
+        ax[i].axes.set_aspect('equal')
+        ax[i].set_xlim(crd[2], crd[3])
+        ax[i].set_ylim(crd[0], crd[1])
+        ax[i].invert_yaxis()
+        ax[i].set_title("")
+        #ax.axes.xaxis.set_visible(False)
+        #ax.axes.yaxis.set_visible(False)
+        ax[i].spines["top"].set_visible(False)
+        ax[i].spines["right"].set_visible(False)
+        ax[i].spines["bottom"].set_visible(False)
+        ax[i].spines["left"].set_visible(False)
+    
+    # Save the plot to ouput
+    if output:
+        plt.close(fig)
+        fig.savefig(output + ".png")            
+        
+
+def mask_to_polygons_layer(mask: np.ndarray) -> geopandas.GeoDataFrame:
+    """Returns the polygons as GeoDataFrame
+
+    This function converts the mask to polygons.
+    https://rocreguant.com/convert-a-mask-into-a-polygon-for-images-using-shapely-and-rasterio/1786/
+    """
+
+    all_polygons = []
+    all_values = []
+
+    # Extract the polygons from the mask
+    for shape, value in features.shapes(
+        mask.astype(np.int32),
+        mask=(mask > 0),
+        transform=rasterio.Affine(1.0, 0, 0, 0, 1.0, 0),
+    ):
+        all_polygons.append(shapely.geometry.shape(shape))
+        all_values.append(int(value))
+
+    return geopandas.GeoDataFrame(dict(geometry=all_polygons), index=all_values)
+
+
+def color(_) -> matplotlib.colors.Colormap:
+    """Select random color from set1 colors."""
+    return plt.get_cmap("Set1")(np.random.choice(np.arange(0, 18)))
+
+
+def border_color(r: bool) -> matplotlib.colors.Colormap:
+    """Select border color from tab10 colors or preset color (1, 1, 1, 1) otherwise."""
+    return plt.get_cmap("tab10")(3) if r else (1, 1, 1, 1)
+
+
+def linewidth(r: bool) -> float:
+    """Select linewidth 1 if true else 0.5."""
+    return 1 if r else 0.5
+
+def delete_overlap(voronoi,polygons):    
+    I1,I2=voronoi.sindex.query_bulk(voronoi['geometry'], predicate="overlaps")  
+    voronoi2=voronoi.copy()
+
+    for cell1, cell2 in zip(I1,I2):
+
+        #if cell1!=cell2:
+        voronoi.geometry.iloc[cell1]=voronoi.iloc[cell1].geometry.intersection(voronoi2.iloc[cell1].geometry.difference(voronoi2.iloc[cell2].geometry))
+        voronoi.geometry.iloc[cell2]=voronoi.iloc[cell2].geometry.intersection(voronoi2.iloc[cell2].geometry.difference(voronoi2.iloc[cell1].geometry))
+    voronoi['geometry']=voronoi.geometry.union(polygons.geometry) 
+    return voronoi
+
+def allocation(ddf,ic: sq.im.ImageContainer, masks: np.ndarray=None, library_id: str = "spatial_transcriptomics",radius=0,polygons=None, verbose=False
+    ):
+    
+    # Create the polygon shapes for the mask
+    if polygons is None:
+        polygons = mask_to_polygons_layer(masks)
+        polygons["cells"] = polygons.index
+        polygons = polygons.dissolve(by="cells")
+    polygons.index = list(map(str, polygons.index))
+    
+    #calculate new mask based on radius    
+    if radius!=0:
+        boundary=Polygon([(0,0),(ic.shape[1]+200,0),(ic.shape[1]+200,ic.shape[0]+200),(0,ic.shape[0]+200)])
+        polygons['geometry']=polygons.simplify(2)
+        vd = voronoiDiagram4plg(polygons, boundary)
+        voronoi=geopandas.sjoin(vd,polygons,predicate='contains',how='left')
+        voronoi.index=voronoi.index_right
+        voronoi=voronoi[~voronoi.index.duplicated(keep='first')]
+        voronoi=delete_overlap(voronoi,polygons)
+
+        buffered=polygons.buffer(distance=20)
+        intersected=voronoi.sort_index().intersection(buffered.sort_index())
+        polygons.geometry=intersected
+        
+        masks=rasterio.features.rasterize( #it should be possible to give every shape  number. You need to give the value with it as input. 
+            zip(intersected.geometry,intersected.index.values.astype(float)), 
+            out_shape=[ic.shape[0],ic.shape[1]],dtype='uint32')    
+        
+    # adapt transcripts file     
+    ddf = ddf[
+    (ic.data.attrs["coords"].y0 < ddf['y'])
+    & (ddf['y'] < masks.shape[0] + ic.data.attrs["coords"].y0)
+    & (ic.data.attrs["coords"].x0 < ddf['x'])
+    & (ddf['x'] < masks.shape[1] + ic.data.attrs["coords"].x0)
+    ]
+    if verbose:
+        print('Started df calculation')
+
+    df=ddf.compute()
+    if verbose:
+        print('df calculated')
+    df["cells"] = masks[
+        df['y'].values.astype(int) - ic.data.attrs["coords"].y0,
+        df['x'].values.astype(int) - ic.data.attrs["coords"].x0,
+    ]
+    if masks is None:
+        masks=ic.data.segment_cellpose.squeeze().to_numpy()
+    # Calculate the mean of the transcripts for every cell
+    coordinates = df.groupby(["cells"]).mean().loc[:, ['x', 'y']]
+    cell_counts = df.groupby(["cells", "gene"]).size().unstack(fill_value=0)
+    if verbose: 
+        
+        print('finished groupby')
+        # Create the anndata object
+    adata = AnnData(cell_counts[cell_counts.index != 0])
+    coordinates.index = coordinates.index.map(str)
+    adata.obsm["spatial"] = coordinates[coordinates.index != "0"].values
+    if verbose:
+        print('created anndata object')
+    # Add the polygons to the anndata object
+    polygons["linewidth"] = polygons.geometry.map(linewidth)
+
+    polygons_f = polygons[
+        np.isin(polygons.index.values, adata.obs.index.values)
+    ]
+    #polygons_f.index = list(map(str, polygons_f.index))
+    adata.obsm["polygons"] = polygons_f
+    adata.obs["cell_ID"] = [int(x) for x in adata.obsm["polygons"].index]
+
+    # Add the figure to the anndata object
+    adata.uns["spatial"] = {library_id: {}}
+    adata.uns["spatial"][library_id]["images"] = {}
+    adata.uns["spatial"][library_id]["images"] = {
+        "hires": ic.data.image.squeeze().to_numpy()
+        #"segmentation":ic.data.segment_cellpose.squeeze().to_numpy()
+    }
+    adata.uns["spatial"][library_id]["scalefactors"] = {
+        "tissue_hires_scalef": 1,
+        "spot_diameter_fullres": 75,
+    }
+    #adata.uns["spatial"][library_id]["segmentation"] = masks.astype(np.uint16)
+
+    return adata,df
+def create_adata_quick(
+    path: str, ic: sq.im.ImageContainer, masks: np.ndarray, library_id: str = "melanoma"
+) -> AnnData:
+    """Returns the AnnData object with transcript and polygon data.
+
+    This function creates the polygon shapes from the mask and adjusts the colors and linewidth.
+    The transcripts are read from the csv file in path, all transcripts within cells are assigned.
+    Only cells with transcripts are retained.
+    """
+
+    # Create the polygon shapes of the different cells
+    polygons = mask_to_polygons_layer(masks)
+    polygons["geometry"] = polygons["geometry"].translate(
+        float(ic.data.attrs["coords"].x0), float(ic.data.attrs["coords"].y0)
+    )
+
+    polygons["border_color"] = polygons.geometry.map(border_color)
+    polygons["linewidth"] = polygons.geometry.map(linewidth)
+    polygons["color"] = polygons.geometry.map(color)
+    polygons["cells"] = polygons.index
+    polygons = polygons.dissolve(by="cells")
+
+    # Allocate the transcripts
+    in_df = pd.read_csv(path, delimiter="\t", header=None)
+    # Changed for subset
+    df = in_df[
+        (ic.data.attrs["coords"].y0 < in_df[1])
+        & (in_df[1] < masks.shape[0] + ic.data.attrs["coords"].y0)
+        & (ic.data.attrs["coords"].x0 < in_df[0])
+        & (in_df[0] < masks.shape[1] + ic.data.attrs["coords"].x0)
+    ]
+
+    df["cells"] = masks[
+        df[1].values - ic.data.attrs["coords"].y0,
+        df[0].values - ic.data.attrs["coords"].x0,
+    ]
+
+    # Calculate the mean of the transcripts for every cell
+    coordinates = df.groupby(["cells"]).mean().iloc[:, [0, 1]]
+    cell_counts = df.groupby(["cells", 3]).size().unstack(fill_value=0)
+
+    # Create the anndata object
+    adata = AnnData(cell_counts[cell_counts.index != 0])
+    coordinates.index = coordinates.index.map(str)
+    adata.obsm["spatial"] = coordinates[coordinates.index != "0"].values
+
+    # Add the polygons to the anndata object
+    polygons_f = polygons[
+        np.isin(polygons.index.values, list(map(int, adata.obs.index.values)))
+    ]
+    polygons_f.index = list(map(str, polygons_f.index))
+    adata.obsm["polygons"] = polygons_f
+    adata.obs["cell_ID"] = [int(x) for x in adata.obsm["polygons"].index]
+
+    # Add the figure to the anndata object
+    adata.uns["spatial"] = {library_id: {}}
+    adata.uns["spatial"][library_id]["images"] = {}
+    adata.uns["spatial"][library_id]["images"] = {
+        "hires": ic.data.image.squeeze().to_numpy()
+    }
+    adata.uns["spatial"][library_id]["scalefactors"] = {
+        "tissue_hires_scalef": 1,
+        "spot_diameter_fullres": 75,
+    }
+    adata.uns["spatial"][library_id]["segmentation"] = masks.astype(np.uint16)
+    adata.uns["spatial"][library_id]["points"] = AnnData(in_df.values[:, 0:2])
+    adata.uns["spatial"][library_id]["points"].obs = pd.DataFrame(
+        {"gene": in_df.values[:, 3]}
+    )
+
+    return adata
+
+def plot_shapes(
+    adata,
+    column: str = None,
+    cmap: str = "magma",
+    img=None,
+    img_layer='image',
+    alpha: float = 0.5,
+    library_id='melanoma',
+    crd=None,
+    output: str = None,
+    vmin=None,
+    vmax=None,
+) -> None:
+    
+    adata.obsm['polygons']=geopandas.GeoDataFrame(adata.obsm['polygons'],geometry=adata.obsm['polygons']['geometry'])
+    
+    if img==None:
+        img= sq.im.ImageContainer(adata.uns["spatial"][library_id]["images"]["hires"], layer="image")
+        
+    Xmax=img.data.sizes['x']
+    Ymax=img.data.sizes['y']    
+    img=img.data.assign_coords({'x':np.arange(Xmax),'y':np.arange(Ymax)})  
+    
+    if crd==None:
+        crd=[0,Xmax,0,Ymax]
+        
+    if column is not None:
+        if column + "_colors" in adata.uns:
+            cmap = matplotlib.colors.LinearSegmentedColormap.from_list(
+                "new_map",
+                adata.uns[column + "_colors"],
+                N=len(adata.uns[column + "_colors"]),
+            ) 
+        if column in adata.obs.columns:    
+            column=adata[adata.obsm["polygons"].cx[crd[0]:crd[1],crd[2]:crd[3]].index,:].obs[column]
+        elif column in adata.var.index:
+            column=adata[adata.obsm["polygons"].cx[crd[0]:crd[1],crd[2]:crd[3]].index,:].X[:,np.where(adata.var.index==column)[0][0]]
+        else: 
+            print('The column defined in the function isnt a column in obs, nor is it a gene name, the plot is made without taking into account this value.')
+            column= None
+            cmap=None
+    else:
+        cmap=None
+    if vmin!=None:
+        vmin=np.percentile(column,vmin)
+    if vmax!=None:
+        vmax=np.percentile(column,vmax)    
+    
+    fig, ax = plt.subplots(1, 1, figsize=(20, 20))
+
+    img[img_layer].squeeze().sel(x=slice(crd[0],crd[1]),y=slice(crd[2],crd[3])).plot.imshow(cmap='gray', robust=True, ax=ax,add_colorbar=False)
+
+    adata.obsm["polygons"].cx[crd[0]:crd[1],crd[2]:crd[3]].plot(
+            ax=ax,
+            edgecolor="white",
+            column=column,
+            linewidth=1,
+            alpha=alpha,
+            legend=True,
+            aspect=1,
+            cmap=cmap,
+            vmax=vmax,#np.percentile(column,vmax),
+            vmin=vmin,#np.percentile(column,vmin)
+            )
+    
+    ax.axes.set_aspect('equal')
+    ax.set_xlim(crd[0], crd[1])
+    ax.set_ylim(crd[2], crd[3])
+    ax.invert_yaxis()
+    ax.set_title("")
+    #ax.axes.xaxis.set_visible(False)
+    #ax.axes.yaxis.set_visible(False)
+
+    ax.spines["top"].set_visible(False)
+    ax.spines["right"].set_visible(False)
+    ax.spines["bottom"].set_visible(False)
+    ax.spines["left"].set_visible(False)
+
+    # Save the plot to ouput
+    if output:
+        plt.close(fig)
+        fig.savefig(output + ".png")
+
+
+def preprocessAdata(
+    adata: AnnData, mask: np.ndarray, nuc_size_norm: bool = True, n_comps: int = 50
+) -> Tuple[AnnData, AnnData]:
+    """Returns the new and original AnnData objects
+
+    This function calculates the QC metrics.
+    All cells with les then 10 genes and all genes with less then 5 cells are removed.
+    Normalization is performed based on the size of the nucleus in nuc_size_norm.
+    """
+
+    # Calculate QC Metrics
+    sc.pp.calculate_qc_metrics(adata, inplace=True, percent_top=[2, 5])
+    adata_orig = adata
+
+    # Filter cells and genes
+    sc.pp.filter_cells(adata, min_counts=10)
+    sc.pp.filter_genes(adata, min_cells=5)
+    adata.raw= adata
+
+    # Normalize nucleus size
+    indices, counts = np.unique(mask, return_counts=True)
+    adata.obs["nucleusSize"] = [counts[np.where(indices==int(index))][0] for index in adata.obs.index]
+    if nuc_size_norm:   
+        adata.X = (adata.X.T*100 / adata.obs.nucleusSize.values).T
+        sc.pp.log1p(adata)
+        sc.pp.scale(adata, max_value=10)
+    else:
+        sc.pp.normalize_total(adata)
+        sc.pp.log1p(adata)
+
+    sc.tl.pca(adata, svd_solver="arpack", n_comps=n_comps)
+    adata.obsm["polygons"] = geopandas.GeoDataFrame(
+        adata.obsm["polygons"], geometry=adata.obsm["polygons"].geometry
+    )
+
+    return adata, adata_orig
+
+
+def preprocesAdataPlot(adata: AnnData, adata_orig: AnnData, output: str = None) -> None:
+    """This function plots the size of the nucleus related to the counts."""
+
+    # disable interactive mode
+    if output:
+        plt.ioff()
+
+    sc.pl.pca(adata, color="total_counts", show=not output)
+
+    fig, axs = plt.subplots(1, 2, figsize=(15, 4))
+    sns.histplot(adata_orig.obs["total_counts"], kde=False, ax=axs[0])
+    sns.histplot(adata_orig.obs["n_genes_by_counts"], kde=False, bins=55, ax=axs[1])
+    plt.show()
+    plt.scatter(adata.obs["nucleusSize"], adata.obs["total_counts"])
+    plt.title = "cellsize vs cellcount"
+
+    # Save the plot to ouput
+    if output:
+        plt.close()
+        plt.savefig(output + "0.png")
+        plt.close(fig)
+        fig.savefig(output + "1.png")
+
+
+def filter_on_size(
+    adata: AnnData, min_size: int = 100, max_size: int = 100000
+) -> Tuple[AnnData, int]:
+    """Returns a tuple with the AnnData object and the number of filtered cells.
+
+    All cells outside of the min and max size range are removed.
+    If the distance between the location of the transcript and the center of the polygon is large, the cell is deleted.
+    """
+
+    start = adata.shape[0]
+
+    # Calculate center of the cell and distance between transcript and polygon center
+    adata.obsm["polygons"]["X"] = adata.obsm["polygons"].centroid.x
+    adata.obsm["polygons"]["Y"] = adata.obsm["polygons"].centroid.y
+    adata.obs["distance"] = np.sqrt(
+        np.square(adata.obsm["polygons"]["X"] - adata.obsm["spatial"].iloc[:, 0])
+        + np.square(adata.obsm["polygons"]["Y"] - adata.obsm["spatial"].iloc[:, 1])
+    )
+
+    # Filter cells based on size and distance
+    #adata = adata[adata.obs["nucleusSize"] < max_size, :]
+    #adata = adata[adata.obs["nucleusSize"] > min_size, :]
+    adata=adata[adata.obsm['polygons'].area>min_size,:]
+    adata.obsm["polygons"] = geopandas.GeoDataFrame(
+        adata.obsm["polygons"], geometry=adata.obsm["polygons"].geometry
+    )
+    adata=adata[adata.obsm['polygons'].area<max_size,:]
+
+    adata = adata[adata.obs["distance"] < 70, :]
+    adata.obsm["polygons"] = geopandas.GeoDataFrame(
+        adata.obsm["polygons"], geometry=adata.obsm["polygons"].geometry
+    )
+    filtered = start - adata.shape[0]
+
+    return adata, filtered
+
+
+def extract(ic: sq.im.ImageContainer, adata: AnnData) -> AnnData:
+    """This function performs segmenation feature extraction and adds cell area and mean intensity to the annData object under obsm segmentation_features."""
+    sq.im.calculate_image_features(
+        adata,
+        ic,
+        layer="image",
+        features="segmentation",
+        key_added="segmentation_features",
+        features_kwargs={
+            "segmentation": {
+                "label_layer": "segment_cellpose",
+                "props": ["label", "area", "mean_intensity"],
+                "channels": [0],
+            }
+        },
+    )
+
+    return adata
+
+
+def clustering(
+    adata: AnnData, pcs: int, neighbors: int, cluster_resolution: float = 0.8
+) -> AnnData:
+    """Returns the AnnData object.
+
+    Performs neighborhood analysis, Leiden clustering and UMAP.
+    Provides option to save the plots to output.
+    """
+
+    # Neighborhood analysis
+    sc.pp.neighbors(adata, n_neighbors=neighbors, n_pcs=pcs)
+    sc.tl.umap(adata)
+
+    # Leiden clustering
+    sc.tl.leiden(adata, resolution=cluster_resolution)
+    sc.tl.rank_genes_groups(adata, "leiden", method="wilcoxon")
+
+    return adata
+
+
+def clustering_plot(adata: AnnData, output: str = None) -> None:
+    """This function plots the clusters and genes ranking"""
+
+    # disable interactive mode
+    if output:
+        plt.ioff()
+
+    # Leiden clustering
+    sc.pl.umap(adata, color=["leiden"], show=not output)
+
+    # Save the plot to ouput
+    if output:
+        plt.savefig(output + "0.png", bbox_inches="tight")
+        plt.close()
+        sc.pl.rank_genes_groups(adata, n_genes=8, sharey=False, show=False)
+        plt.savefig(output + "1.png", bbox_inches="tight")
+        plt.close()
+
+    # Display plot
+    else:
+        sc.pl.rank_genes_groups(adata, n_genes=8, sharey=False)
+
+
+def scoreGenes(
+    adata: AnnData,
+    path_marker_genes: str,
+    row_norm: bool = False,
+    repl_columns: dict[str, str] = None,
+    del_genes: List[str] = None,
+) -> Tuple[dict, pd.DataFrame]:
+    """Returns genes dict and the score sper cluster
+
+    Load the marker genes from csv file in path_marker_genes.
+    repl_columns holds the column names that should be replaced the in the marker genes.
+    del_genes holds the marker genes that should be deleted from the marker genes and genes dict.
+    """
+
+    # Load marker genes from csv
+    df_markers = pd.read_csv(path_marker_genes, index_col=0)
+
+    # Replace column names in marker genes
+    if repl_columns:
+        for column, replace in repl_columns.items():
+            df_markers.columns = df_markers.columns.str.replace(column, replace)
+
+    # Create genes dict with all marker genes for every celltype
+    genes_dict = {}
+    for i in df_markers:
+        genes = []
+        for row, value in enumerate(df_markers[i]):
+            if value > 0:
+                genes.append(df_markers.index[row])
+        genes_dict[i] = genes
+
+    # Score all cells for all celltypes
+    for key, value in genes_dict.items():
+        try:
+            sc.tl.score_genes(adata, value, score_name=key)
+        except ValueError:
+            warnings.warn(
+                f"Markergenes {value} not present in region, celltype {key} not found"
+            )
+
+    # Delete genes from marker genes and genes dict
+    if del_genes:
+        for gene in del_genes:
+            del df_markers[gene]
+            del genes_dict[gene]
+
+    scoresper_cluster = adata.obs[
+        [col for col in adata.obs if col in df_markers.columns]
+    ]
+
+    # Row normalization for visualisation purposes
+    if row_norm:
+        row_norm = scoresper_cluster.sub(
+            scoresper_cluster.mean(axis=1).values, axis="rows"
+        ).div(scoresper_cluster.std(axis=1).values, axis="rows")
+        adata.obs[scoresper_cluster.columns.values] = row_norm
+        temp = pd.DataFrame(np.sort(row_norm)[:, -2:])
+    else:
+        temp = pd.DataFrame(np.sort(scoresper_cluster)[:, -2:])
+
+    scores = (temp[1] - temp[0]) / ((temp[1] + temp[0]) / 2)
+    adata.obs["Cleanliness"] = scores.values
+    adata.obs["maxScores"] = scoresper_cluster.idxmax(axis=1)
+
+    return genes_dict, scoresper_cluster
+
+
+def scoreGenesPlot(
+    adata: AnnData,
+    scoresper_cluster: pd.DataFrame,
+    filter_index: int = 5,
+    output: str = None,
+    library_id='melanoma'
+) -> None:
+    """This function plots the cleanliness and the leiden score next to the maxscores."""
+
+    # Custom colormap:
+    colors = np.concatenate(
+        (plt.get_cmap("tab20c")(np.arange(20)), plt.get_cmap("tab20b")(np.arange(20)))
+    )
+    colors = [mpl.rgb2hex(colors[j * 4 + i]) for i in range(4) for j in range(10)]
+
+    # disable interactive mode
+    if output:
+        plt.ioff()
+
+    # Plot cleanliness and leiden next to maxscores
+    sc.pl.umap(adata, color=["Cleanliness", "maxScores"], show=not output)
+
+    # Save the plot to ouput
+    if output:
+        plt.savefig(output + "0.png", bbox_inches="tight")
+        plt.close()
+        sc.pl.umap(adata, color=["leiden", "maxScores"], show=False)
+        plt.savefig(output + "1.png", bbox_inches="tight")
+        plt.close()
+
+    # Display plot
+    else:
+        sc.pl.umap(adata, color=["leiden", "maxScores"])
+
+    # Plot maxScores and cleanliness columns of AnnData object
+    adata.uns["maxScores_colors"] = colors
+    plot_shapes(adata, column="maxScores", output=output + "2" if output else None,library_id=library_id)
+    plot_shapes(adata, column="Cleanliness", output=output + "3" if output else None,library_id=library_id)
+
+    # Plot heatmap of celltypes and filtered celltypes based on filter index
+    sc.pl.heatmap(
+        adata,
+        var_names=scoresper_cluster.columns.values,
+        groupby="leiden",
+        show=not output,
+    )
+
+    # Save the plot to ouput
+    if output:
+        plt.savefig(output + "4.png", bbox_inches="tight")
+        plt.close()
+        sc.pl.heatmap(
+            adata[
+                adata.obs.leiden.isin(
+                    [str(index) for index in range(filter_index, len(adata.obs.leiden))]
+                )
+            ],
+            var_names=scoresper_cluster.columns.values,
+            groupby="leiden",
+            show=False,
+        )
+        plt.savefig(output + "5.png", bbox_inches="tight")
+        plt.close()
+
+    # Display plot
+    else:
+        sc.pl.heatmap(
+            adata[
+                adata.obs.leiden.isin(
+                    [str(index) for index in range(filter_index, len(adata.obs.leiden))]
+                )
+            ],
+            var_names=scoresper_cluster.columns.values,
+            groupby="leiden",
+        )
+
+
+def correct_marker_genes(
+    adata: AnnData, genes: dict[str, Tuple[float, float]]
+) -> AnnData:
+    """Returns the new AnnData object.
+
+    Corrects marker genes that are higher expessed by dividing them.
+    The genes has as keys the genes that should be corrected and as values the threshold and the divider.
+    """
+
+    # Correct for all the genes
+    for gene, values in genes.items():
+        for i in range(0, len(adata.obs)):
+            if adata.obs[gene].iloc[i] < values[0]:
+                adata.obs[gene].iloc[i] = adata.obs[gene].iloc[i] / values[1]
+    return adata
+
+
+def annotate_maxscore(types: str, indexes: dict, adata: AnnData) -> AnnData:
+    """Returns the AnnData object.
+
+    Adds types to the Anndata maxscore category.
+    """
+    adata.obs.maxScores = adata.obs.maxScores.cat.add_categories([types])
+    for i, val in enumerate(adata.obs.maxScores):
+        if val in indexes[types]:
+            adata.obs.maxScores[i] = types
+    return adata
+
+
+def remove_celltypes(types: str, indexes: dict, adata: AnnData) -> AnnData:
+    """Returns the AnnData object."""
+    for index in indexes[types]:
+        if index in adata.obs.maxScores.cat.categories:
+            adata.obs.maxScores = adata.obs.maxScores.cat.remove_categories(index)
+    return adata
+
+
+def clustercleanliness(
+    adata: AnnData,
+    genes: List[str],
+    gene_indexes: dict[str, int] = None,
+    colors: List[str] = None,
+) -> Tuple[AnnData, Optional[dict]]:
+    """Returns a tuple with the AnnData object and the color dict."""
+    celltypes = np.array(sorted(genes), dtype=str)
+    color_dict = None
+
+    adata.obs["maxScores"] = adata.obs[
+        [col for col in adata.obs if col in celltypes]
+    ].idxmax(axis=1)
+    adata.obs.maxScores = adata.obs.maxScores.astype("category")
+
+    # Create custom colormap for clusters
+    if not colors:
+        color = np.concatenate(
+            (
+                plt.get_cmap("tab20c")(np.arange(20)),
+                plt.get_cmap("tab20b")(np.arange(20)),
+            )
+        )
+        colors = [mpl.rgb2hex(color[j * 4 + i]) for i in range(4) for j in range(10)]
+
+    adata.uns["maxScores_colors"] = colors
+
+    if gene_indexes:
+        adata.obs["maxScoresSave"] = adata.obs.maxScores
+        gene_celltypes = {}
+
+        for key, value in gene_indexes.items():
+            gene_celltypes[key] = celltypes[value]
+
+        for gene, indexes in gene_indexes.items():
+            adata = annotate_maxscore(gene, gene_celltypes, adata)
+
+        for gene, indexes in gene_indexes.items():
+            adata = remove_celltypes(gene, gene_celltypes, adata)
+
+        celltypes_f = np.delete(celltypes, list(chain(*gene_indexes.values())))  # type: ignore
+        celltypes_f = np.append(celltypes_f, list(gene_indexes.keys()))
+        color_dict = dict(zip(celltypes_f, adata.uns["maxScores_colors"]))
+
+    else:
+        color_dict = dict(zip(celltypes, adata.uns["maxScores_colors"]))
+
+    for i, name in enumerate(color_dict.keys()):
+        color_dict[name] = colors[i]
+    adata.uns["maxScores_colors"] = list(
+        map(color_dict.get, adata.obs.maxScores.cat.categories.values)
+    )
+
+    return adata, color_dict
+
+
+def clustercleanlinessPlot(
+    adata: AnnData,
+    crop_coord: List[int] = [0, 2000, 0, 2000],
+    color_dict: dict = None,
+    output: str = None,
+    library_id='melanoma'
+) -> None:
+    """This function plots the clustercleanliness as barplots, the images with colored celltypes and the clusters."""
+
+    # disable interactive mode
+    if output:
+        plt.ioff()
+
+    # Create the barplot
+    stacked = (
+        adata.obs.groupby(["leiden", "maxScores"], as_index=False)
+        .size()
+        .pivot("leiden", "maxScores")
+        .fillna(0)
+    )
+    stacked_norm = stacked.div(stacked.sum(axis=1), axis=0)
+    stacked_norm.columns = list(adata.obs.maxScores.cat.categories)
+    fig, ax = plt.subplots(1, 1, figsize=(10, 5))
+
+    # Use custom colormap
+    if color_dict:
+        stacked_norm.plot(kind="bar", stacked=True, ax=fig.gca(), color=color_dict)
+    else:
+        stacked_norm.plot(kind="bar", stacked=True, ax=fig.gca())
+    ax.spines["top"].set_visible(False)
+    ax.spines["right"].set_visible(False)
+    ax.spines["bottom"].set_visible(False)
+    ax.spines["left"].set_visible(False)
+    ax.get_yaxis().set_ticks([])
+    plt.xlabel("Clusters")
+    plt.legend(loc="center left", bbox_to_anchor=(1.0, 0.5), fontsize="large")
+
+    # Save the barplot to ouput
+    if output:
+        plt.close(fig)
+        fig.savefig(output + "0.png", bbox_inches="tight")
+    else:
+        plt.show()
+
+    # Plot images with colored celltypes
+    plot_shapes(
+        adata, column="maxScores", alpha=0.8, output=output + "1" if output else None, library_id=library_id
+    )
+    plot_shapes(
+        adata,
+        column="maxScores",
+        crd=crop_coord,
+        alpha=0.8,
+        output=output + "2" if output else None,
+        library_id=library_id
+    )
+
+    # Plot clusters
+    _, ax = plt.subplots(1, 1, figsize=(15, 10))
+    sc.pl.umap(adata, color=["maxScores"], ax=ax, size=60, show=not output)
+    ax.axis("off")
+
+    # Save the plot to ouput
+    if output:
+        fig.savefig(output + "3.png", bbox_inches="tight")
+        plt.close()
+    else:
+        plt.show()
+
+
+def enrichment(adata: AnnData) -> AnnData:
+    """Returns the AnnData object.
+
+    Performs some adaptations to save the data.
+    Calculate the nhood enrichment"
+    """
+
+    # Adaptations for saving
+    adata.raw.var.index.names = ["genes"]
+    adata.var.index.names = ["genes"]
+    # TODO: not used since napari spatialdata
+    # adata.obsm["spatial"] = adata.obsm["spatial"].rename({0: "X", 1: "Y"}, axis=1)
+
+    # Calculate nhood enrichment
+    sq.gr.spatial_neighbors(adata, coord_type="generic")
+    sq.gr.nhood_enrichment(adata, cluster_key="maxScores")
+    return adata
+
+
+def enrichment_plot(adata: AnnData, output: str = None) -> None:
+    """This function plots the nhood enrichment between different celltypes."""
+
+    # disable interactive mode
+    if output:
+        plt.ioff()
+
+    sq.pl.nhood_enrichment(adata, cluster_key="maxScores", method="ward")
+
+    # Save the plot to ouput
+    if output:
+        plt.savefig(output + ".png", bbox_inches="tight")
+
+
+def save_data(adata: AnnData, output_geojson: str, output_h5ad: str):
+    """Saves the ploygons to output_geojson as GeoJson object and the rest of the AnnData object to output_h5ad as h5ad file."""
+
+    # Save polygons to geojson
+    if color in adata.obsm["polygons"]:
+        del adata.obsm["polygons"]["color"]
+    adata.obsm["polygons"]["geometry"].to_file(output_geojson, driver="GeoJSON")
+    adata.obsm["polygons"] = pd.DataFrame(
+        {
+            "linewidth": adata.obsm["polygons"]["linewidth"],
+             #"X": adata.obsm["polygons"]["X"],
+            #"Y": adata.obsm["polygons"]["Y"],
+        }
+    )
+
+    # Write AnnData object to h5ad file
+    adata.write(output_h5ad)
+
+def micron_to_pixels(df, offset_x=45_000,offset_y=45_000,pixelSize=None):
+    if pixelSize:
+        df[x] /= pixelSize
+        df[y] /= pixelSize
+    if offset_x:
+            df['x'] -= offset_x
+    if offset_y:        
+            df['y'] -= offset_y
+
+    return df
+    
+def read_in_stereoSeq(path_genes,xcol='x',ycol='y',genecol='geneID',countcol='MIDCount',skiprows=0,offset=None):
+    """This function read in Stereoseq input data to a dask datafrmae with predefined column names. 
+    As we are working with BGI data, a column with counts is added."""
+    in_df=dd.read_csv(path_genes,delimiter='\t',skiprows=skiprows)
+    in_df=in_df.rename(columns={xcol:'x',ycol:'y',genecol:'gene',countcol:'counts'})
+    if offset:
+        in_df=micron_to_pixels(in_df,offset_x=offset[0],offset_y=offset[1])
+    in_df=in_df.loc[:,['x','y','gene','counts']]
+    
+    in_df=in_df.dropna()
+    return in_df
+
+def read_in_RESOLVE(path_coordinates,xcol=0,ycol=1,genecol=3,filterGenes=None,offset=None):
+    
+    """The output of this function gives all locations of interesting transcripts in pixel coordinates matching the input image. Dask Dataframe contains columns x,y, and gene"""
+    
+    
+    in_df = dd.read_csv(path_coordinates, delimiter="\t", header=None)
+    in_df=in_df.rename(columns={xcol:'x',ycol:'y',genecol:'gene'})
+    if offset:
+        in_df=micron_to_pixels(in_df,offset_x=offset[0],offset_y=offset[1])
+    in_df=in_df.loc[:,['x','y','gene']]
+    in_df=in_df.dropna()
+    
+    if filterGenes:
+        for i in filter_genes:
+            in_df=in_df[in_df['gene'].str.contains(i)==False]
+            
+            
+    return in_df
+
+def read_in_Vizgen(path_genes,xcol='global_x',ycol='global_y',genecol='gene',skiprows=None,offset=None, bbox=None,pixelSize=None,filterGenes=None):
+    """This function read in Vizgen input data to a dask datafrmae with predefined column names. """
+    
+    in_df=dd.read_csv(path_genes,skiprows=skiprows)
+    in_df=in_df.loc[:,[xcol,ycol,genecol]]
+
+    in_df=in_df.rename(columns={xcol:'x',ycol:'y',genecol:'gene'})
+
+    if bbox:
+        in_df['x']-=bbox[0]
+        in_df['y']-=bbox[1]
+    if pixelSize:
+        in_df['x'] /= pixelSize
+        in_df['y'] /= pixelSize
+    if offset:
+            in_df['x'] -= offset[0]   
+            in_df['y'] -= offset[1]
+    
+    in_df=in_df.dropna()
+    
+    if filterGenes:
+        for i in filterGenes:
+            in_df=in_df[in_df['gene'].str.contains(i)==False]
+    return in_df
+
+
+    