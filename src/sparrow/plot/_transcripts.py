from __future__ import annotations

from pathlib import Path

import matplotlib.pyplot as plt
import numpy as np
import pandas as pd
import seaborn as sns
from scipy.stats import pearsonr
from spatialdata import SpatialData

from sparrow.image._image import _get_boundary, _get_spatial_element
from sparrow.plot import plot_shapes
from sparrow.utils._keys import _RAW_COUNTS_KEY, _REGION_KEY
from sparrow.utils.pylogger import get_pylogger

log = get_pylogger(__name__)


def analyse_genes_left_out(
    sdata: SpatialData,
    labels_layer: str,
    table_layer: str,
    points_layer: str = "transcripts",
    name_x: str = "x",
    name_y: str = "y",
    name_gene_column: str = "gene",
    output: str | Path | None = None,
) -> pd.DataFrame:
    """
    Analyse and visualize the proportion of genes that could not be assigned to a cell during allocation step.

    Parameters
    ----------
    sdata
        Data containing spatial information for plotting.
    labels_layer
        The layer in `sdata` that contains the segmentation masks.
        This layer is used to calculate the crd (region of interest) that was used in the segmentation step,
        otherwise transcript counts in `points_layer` of `sdata` (containing all transcripts)
        and the counts obtained via `sdata.tables[ table_layer ]` are not comparable.
        It is also used to select the cells in `sdata.tables[table_layer]` that are linked to this `labels_layer` via the _REGION_KEY.
    table_layer
        The table layer in `sdata` on which to perform analysis.
    points_layer
        The layer in `sdata` containing transcript information.
    name_x
        The column name representing the x-coordinate in `points_layer`.
    name_y
        The column name representing the y-coordinate in `points_layer`.
    name_gene_column
        The column name representing the gene name in `points_layer`.
    output
        The path to save the generated plots. If None, plots will be shown directly using plt.show().

    Returns
    -------
    A DataFrame containing information about the proportion of transcripts kept for each gene,
    raw counts (i.e. obtained from `points_layer` of `sdata`), and the log of raw counts.

    Raises
    ------
    AttributeError
        If the provided `sdata` does not contain the necessary attributes (i.e., 'labels' or 'points').

    Notes
    -----
    This function produces two plots:
        - A scatter plot of the log of raw gene counts vs. the proportion of transcripts kept.
        - A regression plot for the same data with Pearson correlation coefficients.

    The function also prints the ten genes with the highest proportion of transcripts filtered out.

    See Also
    --------
    sparrow.tb.allocate
    """
    # we need the segmentation_mask to calculate crd used during allocation step,
    # otherwise transcript counts in points layer of sdata (containing all transcripts)
    # and the counts obtained via sdata.tables[ table_layer ] are not comparable.
    if not hasattr(sdata, "labels"):
        raise AttributeError(
            "Provided SpatialData object does not have the attribute 'labels', please run segmentation step before using this function."
        )

    if not hasattr(sdata, "points"):
        raise AttributeError(
            "Provided SpatialData object does not have the attribute 'points', please run allocation step before using this function."
        )

    if sdata.tables[table_layer].raw is not None:
        log.warning(
            f"'sdata.tables[{table_layer}].raw' is not None. It seems that analysis is being run on an AnnData object containing normalized counts, "
            "please consider running this analysis before the counts in the AnnData object "
            "are normalized (i.e. on the raw counts)."
        )
    if labels_layer is None:
        labels_layer = [*sdata.labels][-1]

    if labels_layer not in [*sdata.labels]:
        raise ValueError(f"labels_layer '{labels_layer}' is not a labels layer in `sdata`.")

    se = _get_spatial_element(sdata, layer=labels_layer)
    crd = _get_boundary(se)

    adata = sdata.tables[table_layer][sdata.tables[table_layer].obs[_REGION_KEY] == labels_layer]

    ddf = sdata.points[points_layer]

    ddf = ddf.query(f"{crd[0]} <= {name_x} < {crd[1]} and {crd[2]} <= {name_y} < {crd[3]}")

    _raw_counts = ddf.groupby(name_gene_column).size().compute()

    missing_indices = adata.var.index.difference(_raw_counts.index)

    if not missing_indices.empty:
        raise ValueError(
            f"There are genes found in '.var' of table layer '{table_layer}' that are not found in the points layer '{points_layer}'. Please verify that allocation '(sp.tb.allocation)' is performed using the correct points layer."
        )

    raw_counts = _raw_counts[adata.var.index]

<<<<<<< HEAD
    filtered = pd.DataFrame(adata.X.sum(axis=0) / raw_counts)
=======
    filtered = pd.DataFrame(np.array(sdata.table.X.sum(axis=0)).flatten() / raw_counts)
>>>>>>> d24dc54d

    filtered = filtered.rename(columns={0: "proportion_kept"})
    filtered[_RAW_COUNTS_KEY] = raw_counts
    filtered[f"log_{_RAW_COUNTS_KEY}"] = np.log(filtered[_RAW_COUNTS_KEY])

    # first plot:

    sns.scatterplot(data=filtered, y="proportion_kept", x=f"log_{_RAW_COUNTS_KEY}")
    plt.axvline(filtered[f"log_{_RAW_COUNTS_KEY}"].median(), color="green", linestyle="dashed")
    plt.axhline(filtered["proportion_kept"].median(), color="red", linestyle="dashed")
    plt.xlim(left=-0.5, right=filtered[f"log_{_RAW_COUNTS_KEY}"].quantile(0.99))

    if output:
        plt.savefig(f"{output}_0", bbox_inches="tight")
    else:
        plt.show()
    plt.close()

    # second plot:

    r, p = pearsonr(filtered[f"log_{_RAW_COUNTS_KEY}"], filtered["proportion_kept"])
    sns.regplot(x=f"log_{_RAW_COUNTS_KEY}", y="proportion_kept", data=filtered)
    ax = plt.gca()
    ax.text(0.7, 0.9, f"r={r:.2f}, p={p:.2g}", transform=ax.transAxes)

    plt.axvline(filtered[f"log_{_RAW_COUNTS_KEY}"].median(), color="green", linestyle="dashed")
    plt.axhline(filtered["proportion_kept"].median(), color="red", linestyle="dashed")

    if output:
        plt.savefig(f"{output}_1", bbox_inches="tight")
    else:
        plt.show()
    plt.close()

    log.info(
        f"The ten genes with the highest proportion of transcripts filtered out in the "
        f"region of interest ([x_min,x_max,y_min,y_max]={crd}):\n"
        f"{filtered.sort_values(by='proportion_kept').iloc[0:10, 0:2]}"
    )

    return filtered


def transcript_density(
    sdata: SpatialData,
    img_layer: tuple[str, str] = ["raw_image", "transcript_density"],
    channel: int = 0,
    crd: tuple[int, int, int, int] | None = None,
    figsize: tuple[int, int] | None = None,
    output: str | Path | None = None,
) -> None:
    """
    Visualize the transcript density layer.

    This function wraps around the `plot_shapes` function to showcase transcript density.

    Parameters
    ----------
    sdata
        Data containing spatial information for plotting.
    img_layer
        A tuple where the first element indicates the base image layer and
        the second element indicates the transcript density.
    channel
        The channel of the image to be visualized.
        If the channel not in one of the images, the first available channel of the image will be plotted
    crd
        The coordinates for the region of interest in the format (xmin, xmax, ymin, ymax). If None, the entire image is considered, by default None.
    figsize
        The figure size for the visualization. If None, a default size will be used.
    output
        Path to save the output image. If None, the image will not be saved and will be displayed instead.

    Returns
    -------
    None

    Examples
    --------
    >>> sdata = SpatialData(...)
    >>> transcript_density(sdata, img_layer=["raw_img", "density"], crd=(2000,4000,2000,4000))

    See Also
    --------
    sparrow.im.transcript_density
    """
    plot_shapes(
        sdata,
        img_layer=img_layer,
        shapes_layer=None,
        channel=channel,
        crd=crd,
        figsize=figsize,
        output=output,
    )<|MERGE_RESOLUTION|>--- conflicted
+++ resolved
@@ -120,11 +120,7 @@
 
     raw_counts = _raw_counts[adata.var.index]
 
-<<<<<<< HEAD
-    filtered = pd.DataFrame(adata.X.sum(axis=0) / raw_counts)
-=======
-    filtered = pd.DataFrame(np.array(sdata.table.X.sum(axis=0)).flatten() / raw_counts)
->>>>>>> d24dc54d
+    filtered = pd.DataFrame(np.array(adata.X.sum(axis=0)).flatten() / raw_counts)
 
     filtered = filtered.rename(columns={0: "proportion_kept"})
     filtered[_RAW_COUNTS_KEY] = raw_counts
