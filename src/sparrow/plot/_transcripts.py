from __future__ import annotations

from pathlib import Path

import matplotlib.pyplot as plt
import numpy as np
import pandas as pd
import seaborn as sns
from scipy.stats import pearsonr
from spatialdata import SpatialData

from sparrow.image._image import _get_boundary, _get_spatial_element
from sparrow.plot import plot_shapes
from sparrow.utils._keys import _GENES_KEY, _RAW_COUNTS_KEY, _REGION_KEY
from sparrow.utils._transformations import _identity_check_transformations_points
from sparrow.utils.pylogger import get_pylogger

log = get_pylogger(__name__)


def analyse_genes_left_out(
    sdata: SpatialData,
    labels_layer: str,
    table_layer: str,
    points_layer: str = "transcripts",
    to_coordinate_system: str = "global",
    counts_layer: str = None,
    name_x: str = "x",
    name_y: str = "y",
    name_gene_column: str = _GENES_KEY,
    output: str | Path | None = None,
) -> pd.DataFrame:
    """
    Analyse and visualize the proportion of genes that could not be assigned to a cell during allocation step.

    Parameters
    ----------
    sdata
        Data containing spatial information for plotting.
    labels_layer
        The layer in `sdata` that contains the segmentation masks.
        This layer is used to calculate the crd (region of interest) that was used in the segmentation step,
        otherwise transcript counts in `points_layer` of `sdata` (containing all transcripts)
        and the counts obtained via `sdata.tables[ table_layer ]` are not comparable.
        It is also used to select the cells in `sdata.tables[table_layer]` that are linked to this `labels_layer` via the _REGION_KEY.
    table_layer
        The table layer in `sdata` on which to perform analysis.
    points_layer
        The layer in `sdata` containing transcript information.
    to_coordinate_system
        The coordinate system that holds `labels_layer` and `points_layer`.
    counts_layer
        The counts layer in `sdata.table` containing raw counts. This is by default `raw_counts`. If undefined, using `X`.
    name_x
        The column name representing the x-coordinate in `points_layer`.
    name_y
        The column name representing the y-coordinate in `points_layer`.
    name_gene_column
        The column name representing the gene name in `points_layer`.
    output
        The path to save the generated plots. If None, plots will be shown directly using plt.show().

    Returns
    -------
    A DataFrame containing information about the proportion of transcripts kept for each gene,
    raw counts (i.e. obtained from `points_layer` of `sdata`), and the log of raw counts.

    Raises
    ------
    AttributeError
        If the provided `sdata` does not contain the necessary attributes (i.e., 'labels' or 'points').

    Notes
    -----
    This function produces two plots:
        - A scatter plot of the log of raw gene counts vs. the proportion of transcripts kept.
        - A regression plot for the same data with Pearson correlation coefficients.

    The function also prints the ten genes with the highest proportion of transcripts filtered out.

    See Also
    --------
    sparrow.tb.allocate
    """
    # we need the segmentation_mask to calculate crd used during allocation step,
    # otherwise transcript counts in points layer of sdata (containing all transcripts)
    # and the counts obtained via sdata.tables[ table_layer ] are not comparable.
    if not hasattr(sdata, "labels"):
        raise AttributeError(
            "Provided SpatialData object does not have the attribute 'labels', please run segmentation step before using this function."
        )

    if not hasattr(sdata, "points"):
        raise AttributeError(
            "Provided SpatialData object does not have the attribute 'points', please run allocation step before using this function."
        )
<<<<<<< HEAD
    if counts_layer is None:
        if not np.issubdtype(sdata.tables[table_layer].X.dtype, np.integer):
            log.warning(
                "It seems that analysis is being run on an AnnData object containing normalized counts, "
                "please consider defining a counts_layer containing the raw transcript counts (most likely raw_counts.) "
                "are normalized (i.e. on the raw counts)."
            )
=======

    if not np.issubdtype(sdata.tables[table_layer].X.dtype, np.integer):
        log.warning(
            f"The count matrix of the provided table layer '{table_layer}', seems to be of type '{sdata.tables[table_layer].X.dtype}', "
            "which could indicate that the analysis is being run on normalized counts, "
            "please consider running this analysis before the counts in the AnnData object "
            "are normalized (i.e. on the raw counts)."
        )
>>>>>>> 397e4def

    if labels_layer not in [*sdata.labels]:
        raise ValueError(f"labels_layer '{labels_layer}' is not a labels layer in `sdata`.")

    se = _get_spatial_element(sdata, layer=labels_layer)
    crd = _get_boundary(se, to_coordinate_system=to_coordinate_system)

    adata = sdata.tables[table_layer][sdata.tables[table_layer].obs[_REGION_KEY] == labels_layer]

    ddf = sdata.points[points_layer]

    _identity_check_transformations_points(ddf, to_coordinate_system=to_coordinate_system)

    ddf = ddf.query(f"{crd[0]} <= {name_x} < {crd[1]} and {crd[2]} <= {name_y} < {crd[3]}")

    _raw_counts = ddf.groupby(name_gene_column).size().compute()

    missing_indices = adata.var.index.difference(_raw_counts.index)

    if not missing_indices.empty:
        raise ValueError(
            f"There are genes found in '.var' of table layer '{table_layer}' that are not found in the points layer '{points_layer}'. Please verify that allocation '(sparrow.tb.allocation)' is performed using the correct points layer."
        )

    raw_counts = _raw_counts[adata.var.index]
    if counts_layer is None:
        filtered = pd.DataFrame(np.array(adata.X.sum(axis=0)).flatten() / raw_counts)
    else:
        filtered = pd.DataFrame(np.array(adata.layers[counts_layer].sum(axis=0)).flatten() / raw_counts)

    filtered = filtered.rename(columns={0: "proportion_kept"})
    filtered[_RAW_COUNTS_KEY] = raw_counts
    filtered[f"log_{_RAW_COUNTS_KEY}"] = np.log(filtered[_RAW_COUNTS_KEY])

    # first plot:

    sns.jointplot(data=filtered, y="proportion_kept", x=f"log_{_RAW_COUNTS_KEY}")
    plt.axvline(filtered[f"log_{_RAW_COUNTS_KEY}"].median(), color="green", linestyle="dashed")
    plt.axhline(filtered["proportion_kept"].median(), color="red", linestyle="dashed")
    plt.xlim(left=-0.5, right=filtered[f"log_{_RAW_COUNTS_KEY}"].quantile(0.99))

    if output:
        plt.savefig(f"{output}_0", bbox_inches="tight")
    else:
        plt.show()
    plt.close()

    # second plot:

    r, p = pearsonr(filtered[f"log_{_RAW_COUNTS_KEY}"], filtered["proportion_kept"])
    sns.jointplot(x=f"log_{_RAW_COUNTS_KEY}", y="proportion_kept", data=filtered,kind='reg')
    ax = plt.gca()
    ax.text(0.7, 0.9, f"r={r:.2f}, p={p:.2g}", transform=ax.transAxes)

    plt.axvline(filtered[f"log_{_RAW_COUNTS_KEY}"].median(), color="green", linestyle="dashed")
    plt.axhline(filtered["proportion_kept"].median(), color="red", linestyle="dashed")
    plt.ax_marg_x.axvline(x=filtered[f"log_{_RAW_COUNTS_KEY}"].median(), color='green')
    plt.ax_marg_y.axhline(y=filtered["proportion_kept"].median(), color="red")

    if output:
        plt.savefig(f"{output}_1", bbox_inches="tight")
    else:
        plt.show()
    plt.close()

    log.info(
        f"The ten genes with the highest proportion of transcripts filtered out in the "
        f"region of interest ([x_min,x_max,y_min,y_max]={crd}):\n"
        f"{filtered.sort_values(by='proportion_kept').iloc[0:10, 0:2]}"
    )

    return filtered


def transcript_density(
    sdata: SpatialData,
    img_layer: tuple[str, str] = ["raw_image", "transcript_density"],
    channel: int = 0,
    crd: tuple[int, int, int, int] | None = None,
    figsize: tuple[int, int] | None = None,
    output: str | Path | None = None,
) -> None:
    """
    Visualize the transcript density layer.

    This function wraps around the :func:`sparrow.pl.plot_shapes` function to showcase transcript density.

    Parameters
    ----------
    sdata
        Data containing spatial information for plotting.
    img_layer
        A tuple where the first element indicates the base image layer and
        the second element indicates the transcript density.
    channel
        The channel of the image to be visualized.
        If the channel not in one of the images, the first available channel of the image will be plotted
    crd
        The coordinates for the region of interest in the format (xmin, xmax, ymin, ymax). If None, the entire image is considered, by default None.
    figsize
        The figure size for the visualization. If None, a default size will be used.
    output
        Path to save the output image. If None, the image will not be saved and will be displayed instead.

    Returns
    -------
    None

    Examples
    --------
    >>> sdata = SpatialData(...)
    >>> transcript_density(sdata, img_layer=["raw_img", "density"], crd=(2000,4000,2000,4000))

    See Also
    --------
    sparrow.im.transcript_density
    sparrow.pl.plot_shapes
    """
    plot_shapes(
        sdata,
        img_layer=img_layer,
        shapes_layer=None,
        channel=channel,
        crd=crd,
        figsize=figsize,
        output=output,
    )<|MERGE_RESOLUTION|>--- conflicted
+++ resolved
@@ -94,7 +94,6 @@
         raise AttributeError(
             "Provided SpatialData object does not have the attribute 'points', please run allocation step before using this function."
         )
-<<<<<<< HEAD
     if counts_layer is None:
         if not np.issubdtype(sdata.tables[table_layer].X.dtype, np.integer):
             log.warning(
@@ -102,16 +101,6 @@
                 "please consider defining a counts_layer containing the raw transcript counts (most likely raw_counts.) "
                 "are normalized (i.e. on the raw counts)."
             )
-=======
-
-    if not np.issubdtype(sdata.tables[table_layer].X.dtype, np.integer):
-        log.warning(
-            f"The count matrix of the provided table layer '{table_layer}', seems to be of type '{sdata.tables[table_layer].X.dtype}', "
-            "which could indicate that the analysis is being run on normalized counts, "
-            "please consider running this analysis before the counts in the AnnData object "
-            "are normalized (i.e. on the raw counts)."
-        )
->>>>>>> 397e4def
 
     if labels_layer not in [*sdata.labels]:
         raise ValueError(f"labels_layer '{labels_layer}' is not a labels layer in `sdata`.")
