from __future__ import annotations

from collections.abc import Iterable, Mapping
from pathlib import Path
from types import MappingProxyType
from typing import Any

import matplotlib
import matplotlib.pyplot as plt
import numpy as np
import pandas as pd
from geopandas.geodataframe import GeoDataFrame
from geopandas.geoseries import GeoSeries
from matplotlib.axes import Axes
from scipy.sparse import issparse
from shapely.affinity import translate
from spatialdata import SpatialData
from spatialdata.transformations import get_transformation

from sparrow.image._image import _apply_transform, _get_boundary, _get_spatial_element, _unapply_transform
from sparrow.shape import intersect_rectangles
from sparrow.utils._keys import _INSTANCE_KEY, _REGION_KEY
from sparrow.utils._transformations import _get_translation_values
from sparrow.utils.pylogger import get_pylogger

log = get_pylogger(__name__)


def plot_image(
    sdata: SpatialData,
    img_layer: str = "raw_image",
    channel: int | str | Iterable[int | str] | None = None,
    z_slice: float | None = None,
    crd: tuple[int, int, int, int] | None = None,
    to_coordinate_system: str = "global",
    output: str | Path | None = None,
    **kwargs: dict[str, Any],
) -> None:
    """
    Plot an image based on given parameters.

    Parameters
    ----------
    sdata
        Data containing spatial information for plotting.
    img_layer
        Image layer to be plotted. Default is "raw_image".
    channel
        Channel(s) to be displayed from the image.
    z_slice
        The z_slice to visualize in case of 3D (c,z,y,x) image.
    crd
        The coordinates for the region of interest in the format `(xmin, xmax, ymin, ymax)`. If `None`, the entire image is considered, by default `None`.
    to_coordinate_system
        Coordinate system to plot.
    output
        Path to save the plot. If not provided, plot will be displayed.
    **kwargs
        Additional arguments to be passed to the :func:`sparrow.pl.plot_shapes` function.

    See Also
    --------
    sparrow.pl.plot_shapes
    sparrow.pl.plot
    """
    plot_shapes(
        sdata,
        img_layer=img_layer,
        shapes_layer=None,
        channel=channel,
        z_slice=z_slice,
        crd=crd,
        to_coordinate_system=to_coordinate_system,
        output=output,
        **kwargs,
    )


def plot_labels(
    sdata: SpatialData,
    labels_layer: str = "segmentation_mask",
    z_slice: float | None = None,
    crd: tuple[int, int, int, int] | None = None,
    to_coordinate_system: str = "global",
    output: str | Path | None = None,
    **kwargs: dict[str, Any],
) -> None:
    """
    Plot a labels layer (masks) based on given parameters.

    Parameters
    ----------
    sdata
        Data containing spatial information for plotting.
    labels_layer
        Labels layer to be plotted. Default is "segmentation_mask".
    z_slice
        The z_slice to visualize in case of 3D (c,z,y,x) labels.
    crd
        The coordinates for the region of interest in the format `(xmin, xmax, ymin, ymax)`. If `None`, the entire image is considered, by default `None`.
    to_coordinate_system
        Coordinate system to plot.
    output
        Path to save the plot. If not provided, plot will be displayed.
    **kwargs
        Additional arguments to be passed to the :func:`sparrow.pl.plot_shapes` function.

    See Also
    --------
    sparrow.pl.plot_shapes
    sparrow.pl.plot
    """
    plot_shapes(
        sdata,
        labels_layer=labels_layer,
        shapes_layer=None,
        z_slice=z_slice,
        crd=crd,
        to_coordinate_system=to_coordinate_system,
        output=output,
        **kwargs,
    )


def plot_shapes(
    sdata: SpatialData,
    img_layer: str | Iterable[str] | None = None,
    labels_layer: str | Iterable[str] | None = None,
    shapes_layer: str | Iterable[str] | None = None,
    table_layer: str | None = None,
    column: str | None = None,
    region: str | None = None,
    cmap: str | None = "magma",
    linewidth: float = 1.0,
    channel: int | str | Iterable[int] | Iterable[str] | None = None,
    z_slice: float | None = None,
    alpha: float = 0.5,
    legend: bool = True,
    radius: str | None = None,
    crd: tuple[int, int, int, int] | None = None,
    to_coordinate_system: str = "global",
    vmin: float | None = None,
    vmax: float | None = None,
    vmin_img: float | None = None,
    vmax_img: float | None = None,
    colorbar: bool = False,
    shapes_layer_filtered: str | Iterable[str] | None = None,
    img_title: bool = False,
    shapes_title: bool = False,
    channel_title: bool = True,
    aspect: str = "equal",
    figsize: tuple[int, int] | None = None,
    fig_kwargs: Mapping[str, Any] = MappingProxyType({}),
    output: str | Path | None = None,
) -> None:
    """
    Plots a SpatialData object.

    This function support plotting of a raster (`img_layer` or `labels_layer`), together with a `shapes_layer` respresenting (cell) boundaries.
    These shapes can be colored if a `table_layer` and a `column` is specified.

    The number of provided `img_layer` or `labels_layer` and `shapes_layer` should be equal if both are iterables and if their length is greater than 1.

    Examples
    --------
    1. For `img_layer=['raw_image', 'clahe']` and `shapes_layer=['segmentation_mask_boundaries', 'expanded_cells20']`:
    Subplots:
    - Column 1: 'raw_image' with 'segmentation_mask_boundaries'
    - Column 2: 'clahe' with 'expanded_cells20'

    2. For `img_layer=['raw_image', 'clahe']` and `shapes_layer='segmentation_mask_boundaries'`:
    Subplots:
    - Column 1: 'raw_image' with 'segmentation_mask_boundaries'
    - Column 2: 'clahe' with 'segmentation_mask_boundaries'

    3. For `img_layer=['raw_image', 'clahe']` and `shapes_layer=['segmentation_mask_boundaries']` (which behaves the same as the previous example):
    Subplots:
    - Column 1: 'raw_image' with 'segmentation_mask_boundaries'
    - Column 2: 'clahe' with 'segmentation_mask_boundaries'

    4. For `img_layer=['raw_image']` and `shapes_layer=['segmentation_mask_boundaries', 'expanded_cells20' ]`:
    Subplots:
    - Column 1: 'raw_image' with 'segmentation_mask_boundaries'
    - Column 2: 'raw_image' with 'expanded_cells20'

    5. For `img_layer=['raw_image', 'clahe']` and `shapes_layer=None`:
    Subplots:
    - Column 1: 'raw_image'
    - Column 2: 'clahe'

    When multiple channels are supplied as an Iterable, they will be displayed as rows in the image

    Parameters
    ----------
    sdata
        Data containing spatial information for plotting.
    img_layer
        Image layer(s) to be plotted. If not provided, and labels_layer is also not provided, the last added image layer is plotted.
        Displayed as columns in the plot, if multiple are provided.
    labels_layer
        Labels layer(s) to be plotted.
        Displayed as columns in the plot, if multiple are provided.
    shapes_layer
        Specifies which shapes to plot. Default is 'segmentation_mask_boundaries'. If set to None, no shapes_layer is plot.
        Can be colored by `column` in `sdata.tables[table_layer].obs` or `sdata.tables[table_layer].var`.
        For this the index of the `shapes_layer` will be matched with `sdata.tables[table_layer].obs[_INSTANCE_KEY]` for those observations for which
        `sdata.tables[table_layer].obs[_REGION_KEY]` equals `region` (if `region` is not `None`).
    table_layer
        Table layer to be plotted (i.e. to base cell colors on) if `column` is specified.
    column
        Column in `sdata.tables[table_layer].obs` or name in `sdata.tables[table_layer].var.index` to base cell colors on. If none provided, default color is used.
    region
        If `table_layer` and `column` is specified, this specifies the region in `sdata.tables[table_layer]` to be plotted (via `sdata.tables[table_layer].obs[_REGION_KEY]`).
    cmap
        Colormap for column. Ignored if column is None, or if column + "_colors" is in `sdata.tables[table_layer].uns`.
    linewidth
        linewidth of the shapes layer to be plotted.
    channel
        Channel(s) to be displayed from the image. Displayed as rows in the plot.
        If channel is None, get the number of channels from the first img_layer given as input.
        Ignored if img_layer is None and labels_layer is specified.
    z_slice
        The z_slice to visualize in case of 3D (c,z,y,x) image/polygons.
        If no z_slice is specified and `img_layer` or `labels_layer` is 3D, a max projection along the z-axis will be performed.
        If no z_slice is specified and `shapes_layer` is 3D, all polygons in all z-stacks will be plotted.
    alpha
        Transparency level for the cells, given by the alpha parameter of matplotlib.
    legend
        Whether to plot a legend. Ignored if column is `None`.
    radius
        Column in the `shapes_layer` specifying the radius. The radius will be applied using `geometry.buffer` before plotting `shapes_layer`.
        Useful when the `geometry` of the `shapes_layer` contains points instead of polygons.
    crd
        The coordinates for the region of interest in the format `(xmin, xmax, ymin, ymax)`. If `None`, the entire image is considered, by default `None`.
    to_coordinate_system
        Coordinate system to plot.
    vmin
        Lower bound for color scale for continuous data (i.e. a column). Given as a percentile. Ignored if column is None.
    vmax
        Upper bound for color scale for continuous data (i.e. a column). Given as a percentile. Ignored if column is None.
    vmin_img
        Lower bound for plotting of `img_layer` or `labels_layer`.
    vmax_img
        Upper bound for plotting of `img_layer` or `labels_layer`.
    colorbar
        Whether to add a colorbar for raster data.
    shapes_layer_filtered
        Extra shapes layers to plot. E.g. shapes filtered out in previous preprocessing steps.
    img_title
        A flag indicating whether the image layer's name should be added to the title of the plot.
    shapes_title
        A flag indicating whether the shapes layer's name should be added to the title of the plot.
    channel_title
        A flag indicating whether the channel's name should be added to the title of the plot.
        Ignored if img_layer is None and labels_layer is specified.
    aspect
        Aspect ratio for the plot.
    figsize
        Size of the figure for plotting, passed to `.pyplot.figure`. If not provided, a default size is used based on the number of columns and rows.
    fig_kwargs
        Keyword arguments passed to the `.pyplot.figure` call. E.g. `dpi`.
    output
        Path to save the plot. If not provided, plot will be displayed.

    Raises
    ------
    ValueError
        If both `img_layer` and `labels_layer` are specified.
    ValueError
        If `img_layer` or `labels_layer` is specified, and they are not found in `sdata.images` respectively `sdata.labels`.
    ValueError
        If z_slice is specified, and it is not a z_slice in specified `img_layer` or `labels_layer`.
    ValueError
        If a `column` is specified, but no `table_layer`.
    ValueError
        If `table_layer` is specified, but `table_layer` is not a table in `sdata.tables`.
    ValueError
        If `sdata.tables[table_layer].obs[_REGION_KEY].cat.categories` contains more than on element, but `region` is not specified.
    ValueError
        If both `table_layer`, `column` and `region` are specified, but `region` is not in `sdata.tables[table_layer].obs[_REGION_KEY].cat.categories`.

    Notes
    -----
    - This function offers advanced visualization options for `sdata` with support for multiple image layers, labels layers shape layers, and channels.
    - Either `img_layer` or `labels_layer` should be specified, not both.

    See Also
    --------
    sparrow.pl.plot
    """
    if img_layer is not None and labels_layer is not None:
        raise ValueError(
            "Both img_layer and labels_layer is not None. Please specify either img_layer or labels_layer, not both."
        )

    if column is not None and table_layer is None:
        raise ValueError("Please specify a 'table_layer' if a 'column' is specified.")

    # Choose the appropriate layer or default to the last image layer if none is specified.
    if img_layer is not None:
        layer = img_layer
        img_layer_type = True
    elif labels_layer is not None:
        layer = labels_layer
        img_layer_type = False
    else:
        layer = [*sdata.images][-1]
        img_layer_type = True
        log.warning(
            f"No image layer or labels layer specified. "
            f"Plotting last image layer '{layer}' of the provided SpatialData object."
        )

    if table_layer is not None:
        if table_layer not in [*sdata.tables]:
            raise ValueError(f"table layer '{table_layer}' not found in 'sdata.tables'")

    # Make code also work if user would provide another iterable than List
    layer = list(layer) if isinstance(layer, Iterable) and not isinstance(layer, str) else [layer]
    shapes_layer = (
        list(shapes_layer)
        if isinstance(shapes_layer, Iterable) and not isinstance(shapes_layer, str)
        else [shapes_layer]
    )
    if channel is not None:
        channel = list(channel) if isinstance(channel, Iterable) and not isinstance(channel, str) else [channel]

    # if multiple shapes are provided, and one img_layer, then len(shapes_layer) subfigures with same img_layer beneath are plotted.
    if len(layer) == 1 and shapes_layer != 1:
        layer = layer * len(shapes_layer)
    # if multiple img_layers are provided, and one shapes_layer, then len(img_layer) subfigures with same shapes_layer above are plotted.
    if len(shapes_layer) == 1 and layer != 1:
        shapes_layer = shapes_layer * len(layer)

    if isinstance(layer, list) and isinstance(shapes_layer, list) and len(layer) != len(shapes_layer):
        raise ValueError(f"Length of '{layer}' is not equal to the length of shapes_layer '{shapes_layer}'.")

    nr_of_columns = max(len(layer), len(shapes_layer))

    if img_layer_type:
        # if channel is None, get the number of channels from the first img_layer given, maybe print a message about this.
        if channel is None:
            se = _get_spatial_element(sdata, layer=layer[0])
            channels = se.c.data
        else:
            channels = channel

    else:
        channels = [None]  # for labels_layer type, there are no channels

    nr_of_rows = len(channels)

    if figsize is None and "figsize" not in fig_kwargs.keys():
        figsize = (
            10 * nr_of_columns,
            10 * nr_of_rows,
        )
    if "figsize" in fig_kwargs.keys():
        figsize = fig_kwargs.pop("figsize")

    fig, axes = plt.subplots(
        nr_of_rows,
        nr_of_columns,
        figsize=figsize,
        **fig_kwargs,
    )

    # Flattening axes to make iteration easier
    if nr_of_rows == 1 and nr_of_columns == 1:
        axes = np.array([axes])
    elif nr_of_rows == 1 or nr_of_columns == 1:
        axes = axes.reshape(-1)  # make it 1D if it isn't
    else:
        axes = axes.ravel()  # flatten the 2D array to 1D

    idx = 0
    for _channel in channels:
        for _layer, _shapes_layer in zip(layer, shapes_layer, strict=True):
            plot(
                sdata,
                axes[idx],
                img_layer=_layer if img_layer_type else None,
                labels_layer=_layer if not img_layer_type else None,
                shapes_layer=_shapes_layer,
                table_layer=table_layer,
                column=column,
                region=region,
                cmap=cmap,
                linewidth=linewidth,
                channel=_channel,
                z_slice=z_slice,
                alpha=alpha,
                legend=legend,
                radius=radius,
                crd=crd,
                to_coordinate_system=to_coordinate_system,
                vmin=vmin,
                vmax=vmax,
                vmin_img=vmin_img,
                vmax_img=vmax_img,
                colorbar=colorbar,
                shapes_layer_filtered=shapes_layer_filtered,
                img_title=img_title,
                shapes_title=shapes_title,
                channel_title=channel_title,
                aspect=aspect,
            )
            idx += 1

    plt.tight_layout()
    # Save the plot to output
    if output:
        fig.savefig(output)
    else:
        plt.show()
    plt.close()


def plot(
    sdata: SpatialData,
    ax: Axes,
    img_layer: str | None = None,
    labels_layer: str | None = None,
    shapes_layer: str | None = "segmentation_mask_boundaries",
    table_layer: str | None = None,
    column: str | None = None,
    region: str | None = None,
    cmap: str | None = "magma",
    linewidth: float = 1.0,
    channel: int | str | None = None,
    z_slice: float | None = None,
    alpha: float = 0.5,
    legend: bool = True,
    radius: str | None = None,
    crd: tuple[int, int, int, int] | None = None,
    to_coordinate_system: str = "global",
    vmin: float | None = None,
    vmax: float | None = None,
    vmin_img: float | None = None,
    vmax_img: float | None = None,
    colorbar: bool = False,
    shapes_layer_filtered: str | Iterable[str] | None = None,
    img_title: bool = False,
    shapes_title: bool = False,
    channel_title: bool = True,
    aspect: str = "equal",
) -> Axes:
    """
    Plots a SpatialData object.

    This function support plotting of a raster (`img_layer` or `labels_layer`), together with a `shapes_layer` respresenting (cell) boundaries.
    These shapes can be colored if a `table_layer` and a `column` is specified.

    Parameters
    ----------
    sdata
        Data containing spatial information for plotting.
    ax
       Matplotlib axes object to plot on.
    img_layer
        Image layer to be plotted. By default, the last added image layer is plotted.
    labels_layer
        Labels layer to be plotted.
    shapes_layer
        Specifies which shapes to plot. Default is 'segmentation_mask_boundaries'. If set to None, no shapes_layer is plot.
        Can be colored by `column` in `sdata.tables[table_layer].obs` or `sdata.tables[table_layer].var`.
        For this the index of the `shapes_layer` will be matched with `sdata.tables[table_layer].obs[_INSTANCE_KEY]` for those observations for which
        `sdata.tables[table_layer].obs[_REGION_KEY]` equals `region` (if `region` is not `None`).
    table_layer
        Table layer to be plotted (i.e. to base cell colors on) if `column` is specified.
    column
        Column in `sdata.tables[table_layer].obs` or name in `sdata.tables[table_layer].var.index` to base cell colors on. If none provided, default color is used for plotting shapes.
    region
        If `table_layer` and `column` is specified, this specifies the region in `sdata.tables[table_layer]` to be plotted (via `sdata.tables[table_layer].obs[_REGION_KEY]`).
    cmap
        Colormap for column. Ignored if column is None, or if column + "_colors" is in `sdata.tables[table_layer].uns`.
    linewidth
        linewidth of the shapes layer to be plotted.
    channel
        Channel to display from the image. If none provided, or if provided channel could not be found, first channel is plot.
        Ignored if img_layer is None and labels_layer is specified.
    z_slice
        The z_slice to visualize in case of 3D (c,z,y,x) image/polygons.
        If no z_slice is specified and `img_layer` or `labels_layer` is 3D, a max projection along the z-axis will be performed.
        If no z_slice is specified and `shapes_layer` is 3D, all polygons in all z-stacks will be plotted.
    alpha
        Transparency level for the cells, given by the alpha parameter of matplotlib.
    legend
        Whether to plot a legend. Ignored if column is `None`.
    radius
        Column in the `shapes_layer` specifying the radius. The radius will be applied using `geometry.buffer` before plotting `shapes_layer`.
        Useful when the `geometry` of the `shapes_layer` contains points instead of polygons.
    crd
        The coordinates for the region of interest in the format `(xmin, xmax, ymin, ymax)`. If `None`, the entire image is considered, by default `None`.
    to_coordinate_system
        Coordinate system to plot.
    vmin
        Lower bound for color scale for continuous data (i.e. a column). Given as a percentile. Ignored if column is None.
    vmax
        Upper bound for color scale for continuous data (i.e. a column). Given as a percentile. Ignored if column is None.
    vmin_img
        Lower bound for plotting of `img_layer` or `labels_layer`.
    vmax_img
        Upper bound for plotting of `img_layer` or `labels_layer`.
    colorbar
        Whether to add a colorbar for raster data.
    shapes_layer_filtered
        Extra shapes layers to plot. E.g. shapes filtered out in previous preprocessing steps.
    img_title
        A flag indicating whether the image layer's name should be added to the title of the plot.
    shapes_title
        A flag indicating whether the shapes layer's name should be added to the title of the plot.
    channel_title
        A flag indicating whether the channel's name should be added to the title of the plot.
        Ignored if img_layer is None and labels_layer is specified.
    aspect
        Aspect ratio for the plot.

    Returns
    -------
    The Axes object.

    Raises
    ------
    ValueError
        If both `img_layer` and `labels_layer` are specified.
    ValueError
        If `img_layer` or `labels_layer` is specified, and they are not found in `sdata.images` respectively `sdata.labels`.
    ValueError
        If z_slice is specified, and it is not a z_slice in specified `img_layer` or `labels_layer`.
    ValueError
        If a `column` is specified, but no `table_layer`.
    ValueError
        If `table_layer` is specified, but `table_layer` is not a table in `sdata.tables`.
    ValueError
        If `sdata.tables[table_layer].obs[_REGION_KEY].cat.categories` contains more than on element, but `region` is not specified.
    ValueError
        If both `table_layer`, `column` and `region` are specified, but `region` is not in `sdata.tables[table_layer].obs[_REGION_KEY].cat.categories`.

    Notes
    -----
    The function supports various visualization options such as image layers, shape layers, channels, color mapping, and custom regions.
    """
    if img_layer is not None and labels_layer is not None:
        raise ValueError(
            "Both img_layer and labels_layer is not None. Please specify either img_layer or labels_layer, not both."
        )

    if column is not None and table_layer is None:
        raise ValueError("Please specify a 'table_layer' if a 'column' is specified.")

    # Choose the appropriate layer or default to the last image layer if none is specified.
    if img_layer is not None:
        layer = img_layer
        if layer not in sdata.images:
            raise ValueError(f"Provided layer '{layer}' is not an image layer in 'sdata'.")
        img_layer_type = True
    elif labels_layer is not None:
        layer = labels_layer
        img_layer_type = False
        if layer not in sdata.labels:
            raise ValueError(f"Provided layer '{layer}' is not a labels layer in 'sdata'.")
    else:
        layer = [*sdata.images][-1]
        img_layer_type = True
        log.warning(
            f"No image layer or labels layer specified. "
            f"Plotting last image layer '{layer}' of the provided SpatialData object."
        )

    if table_layer is not None:
        if table_layer not in [*sdata.tables]:
            raise ValueError(f"table layer '{table_layer}' not found in 'sdata.tables'")

    if shapes_layer_filtered is not None:
        shapes_layer_filtered = (
            list(shapes_layer_filtered)
            if isinstance(shapes_layer_filtered, Iterable) and not isinstance(shapes_layer_filtered, str)
            else [shapes_layer_filtered]
        )

    se = _get_spatial_element(sdata, layer=layer)

    # Update coords
    se, x_coords_orig, y_coords_orig = _apply_transform(se, to_coordinate_system=to_coordinate_system)

    image_boundary = _get_boundary(se, to_coordinate_system=to_coordinate_system)

    if crd is not None:
        _crd = crd
        crd = intersect_rectangles(crd, image_boundary)
        if crd is None:
            log.warning(
                f"Provided crd '{_crd}' and image_boundary '{image_boundary}' do not have any overlap. "
                f"Please provide a crd that has some overlap with the image. Skipping."
            )
            return
    else:
        crd = image_boundary

    z_index = None
    if z_slice is not None:
        if "z" in se.dims:
            if z_slice not in se.z.data:
                raise ValueError(
                    f"z_slice {z_slice} not a z slice in layer '{layer}' of `sdata`. "
                    f"Please specify a z_slice from the list '{se.z.data}'."
                )
            z_index = np.where(se.z.data == z_slice)[0][0]

    polygons = None
    if shapes_layer is not None and not sdata.shapes[shapes_layer].empty:
        polygons = sdata.shapes[shapes_layer]
        if radius is not None:
            if radius in polygons.columns:
                polygons = polygons.copy()
                polygons["geometry"] = polygons.geometry.buffer(polygons[radius])
            else:
                log.warning(
                    f"radius parameter was specified as '{radius}', but could not be found as a column of shapes layer '{shapes_layer}'. Will proceed "
                    "plotting while ignoring radius parameter."
                )
        x_translation, y_translation = _get_translation_values_shapes(
            polygons=polygons, to_coordinate_system=to_coordinate_system
        )
        _crd_shapes = [
            crd[0] - x_translation,
            crd[1] - x_translation,
            crd[2] - y_translation,
            crd[3] - y_translation,
        ]
        polygons = polygons.cx[_crd_shapes[0] : _crd_shapes[1], _crd_shapes[2] : _crd_shapes[3]]  # .cx generates a copy
        if x_translation != 0 or y_translation != 0:
            # The latter is slow, so first do cx, then translate
            polygons["geometry"] = polygons["geometry"].apply(
                lambda geom, x_trans=x_translation, y_trans=y_translation: translate(geom, xoff=x_trans, yoff=y_trans)
            )
        if z_index is not None:
            polygons = _get_z_slice_polygons(polygons, z_index=z_index)

    is_categorical = False
    if polygons is not None and column is not None:
        if not polygons.empty:
            adata_view = sdata.tables[table_layer]
            # do some checks on adata regarding the region.
            regions_in_table = adata_view.obs[_REGION_KEY].cat.categories.to_list()
            if len(regions_in_table) > 1:
                if region is None:
                    raise ValueError(
                        f"'sdata.tables[{table_layer}]' contains more than one region in 'sdata.tables[{table_layer}].obs[ {_REGION_KEY} ]', please specify 'region'. Choose from the list '{regions_in_table}'."
                    )
            if region is not None:
                if region not in regions_in_table:
                    raise ValueError(
                        f"Provided 'region' ({region}) is not one of the regions in 'sdata.tables[{table_layer}].obs[ {_REGION_KEY} ]'. Please choose a region from the list '({regions_in_table})'."
                    )
                else:
                    adata_view = adata_view[adata_view.obs[_REGION_KEY] == region]

            mask = adata_view.obs[_INSTANCE_KEY].isin(set(polygons.index.astype(int)))#
            adata_view = adata_view[mask]
            # sort both adata and polygons on _INSTANCE_KEY
            sorted_index = adata_view.obs[_INSTANCE_KEY].sort_values().index
            adata_view = adata_view[sorted_index]

            # sort polygons (their index corresponds to the _INSTANCE_KEY):
            polygons.index = polygons.index.astype(int)
            polygons = polygons.sort_index()

            # could be that polygons contains more elements than adata_view. So we also filter in that direction, but with raising a warning
            mask_polygons = polygons.index.isin(adata_view.obs[_INSTANCE_KEY])
            if (~mask_polygons).any():
                log.warning(
                    f"There are '{sum(~mask_polygons)}' cells in provided shapes_layer '{shapes_layer}' not found in 'sdata.tables[{table_layer}]' (linked through '{_INSTANCE_KEY}'), these cells will not be plotted."
                )
                polygons = polygons[mask_polygons]

            if column + "_colors" in adata_view.uns:
                cmap = matplotlib.colors.LinearSegmentedColormap.from_list(
                    "new_map",
                    adata_view.uns[column + "_colors"],
                    N=len(adata_view.uns[column + "_colors"]),
                )
            if column in adata_view.obs.columns:
                if pd.api.types.is_categorical_dtype(adata_view.obs[column]):
                    is_categorical = True
                else:
                    is_categorical = False
                column = adata_view.obs[[column]].values.flatten()
            elif column in adata_view.var.index:
                column = adata_view.X[:, np.where(adata_view.var.index == column)[0][0]]
                column = column.toarray().flatten() if issparse(column) else column
            else:
                log.info(
                    f"The column '{column}' is not a column in the dataframe 'sdata.tables[{table_layer}].obs', "
                    f"nor is it a gene/channel name (sdata.tables[{table_layer}].var.index). The plot is made without taking into account this value."
                )
                column = None
                cmap = None

            if column is not None or cmap is not None:
                # sanity checks
                assert adata_view.shape[0] == polygons.shape[0], (
                    f"The number of observations in 'sdata.tables[{table_layer}]' (for which 'sdata.tables[{table_layer}].obs[ {_REGION_KEY} ] == {region}') "
                    f"is different than number of observation in 'sdata.shapes[{shapes_layer}]'."
                )

                assert np.array_equal(adata_view.obs[_INSTANCE_KEY].values, polygons.index.values), (
                    f"'{_INSTANCE_KEY}'s of shapes layer 'sdata.shapes[{shapes_layer}]' are not the same as "
                    f"the '{_INSTANCE_KEY}'s in 'sdata.tables[{table_layer}].obs' (for which 'sdata.tables[{table_layer}].obs[ {_REGION_KEY} ] == {region}')."
                )

        else:
            log.warning(f"Shapes layer '{shapes_layer}' was empty for crd {crd}.")
    else:
        cmap = None
    if vmin is not None:
        vmin = np.percentile(column, vmin)
    if vmax is not None:
        vmax = np.percentile(column, vmax)

    if img_layer_type:
        if channel is None:
            # if channel is None, plot the first channel
            channel = se.c.data[0]
            # if channel not in spatialelement, plot the first channel
        elif channel not in se.c.data:
            _channel = channel
            channel = se.c.data[0]
            log.warning(
                f"Provided channel '{_channel}' not in list of available channels '{se.c.data}' "
                f"for provided img_layer '{layer}'. Falling back to plotting first available channel '{channel}' for this img_layer."
            )

        channel_name = se.c.name
        channel_idx = list(se.c.data).index(channel)
        _se = se.isel(c=channel_idx)
        cmap_layer = "gray"
    else:
        _se = se
        cmap_layer = "viridis"

    if z_slice is not None:
        if "z" in _se.dims:
            _se = _se.sel(z=z_slice)
    else:
        if "z" in _se.dims:
            if img_layer_type:
                log.info(
                    f"Layer '{layer}' has 3 spatial dimensions, but no z-slice was specified. "
                    f"will perform a max projection along the z-axis."
                )
                _se = _se.max(dim="z")
            else:
                log.info(
                    f"Layer '{layer}' has 3 spatial dimensions, but no z-slice was specified. "
                    f"By default the z-slice located at the midpoint of the z-dimension ({_se.shape[0] // 2}) will be utilized."
                )
                _se = _se[_se.shape[0] // 2, ...]

        _se = _se.squeeze()

    _se.sel(x=slice(crd[0], crd[1]), y=slice(crd[2], crd[3])).plot.imshow(
        cmap=cmap_layer,
        robust=True,
        ax=ax,
        add_colorbar=colorbar,
        vmin=vmin_img,
        vmax=vmax_img,
    )

    if polygons is not None:
        if not polygons.empty:
            if is_categorical:
                polygons["__column_value__"] = column
                polygons["__column_value__"] = polygons["__column_value__"].astype("category")
            polygons.plot(
                ax=ax,
                edgecolor="white",
<<<<<<< HEAD
                facecolor='blue',
                column=column,
=======
                column="__column_value__" if is_categorical else column,
>>>>>>> 397e4def
                linewidth=linewidth,
                alpha=alpha,
                legend=legend,
                aspect=1,
                cmap=cmap,
                vmax=vmax,  # np.percentile(column,vmax),
                vmin=vmin,  # np.percentile(column,vmin)
            )
        else:
            log.warning(f"Shapes layer {shapes_layer} was empty for crd {crd}.")
        if shapes_layer_filtered is not None:
            for i in shapes_layer_filtered:
                if not sdata.shapes[i].empty:
                    x_translation, y_translation = _get_translation_values_shapes(
                        sdata.shapes[i], to_coordinate_system=to_coordinate_system
                    )
                    _crd_shapes = [
                        crd[0] - x_translation,
                        crd[1] - x_translation,
                        crd[2] - y_translation,
                        crd[3] - y_translation,
                    ]
                    polygons = sdata.shapes[i].cx[_crd_shapes[0] : _crd_shapes[1], _crd_shapes[2] : _crd_shapes[3]]
                    if x_translation != 0 or y_translation != 0:
                        polygons = polygons.copy()  # copy is necessary, we do not want to alter in memory shapes layer
                        polygons["geometry"] = polygons["geometry"].apply(
                            lambda geom, x_trans=x_translation, y_trans=y_translation: translate(
                                geom, xoff=x_trans, yoff=y_trans
                            )
                        )
                    if z_index is not None:
                        polygons = _get_z_slice_polygons(polygons, z_index=z_index)
                    if not polygons.empty:
                        polygons.plot(
                            ax=ax,
                            edgecolor="red",
                            linewidth=linewidth*3,
                            alpha=alpha,
                            legend=legend,
                            aspect=1,
                            cmap="gray",
                        )
                else:
                    log.warning(f"Shapes layer {i} was empty for crd {crd}.")
    ax.axes.set_aspect(aspect)
    ax.set_xlim(crd[0], crd[1])
    ax.set_ylim(crd[2], crd[3])
    ax.invert_yaxis()
    titles = []
    if channel_title and img_layer_type:
        titles.append(f"{channel_name}={channel}")
    if img_title:
        titles.append(layer)
    if shapes_title and shapes_layer:
        titles.append(shapes_layer)
    title = ", ".join(titles)
    ax.set_title(title)
    # ax.axes.xaxis.set_visible(False)
    # ax.axes.yaxis.set_visible(False)
    ax.spines["top"].set_visible(False)
    ax.spines["right"].set_visible(False)
    ax.spines["bottom"].set_visible(False)
    ax.spines["left"].set_visible(False)

    # Restore coords
    se = _unapply_transform(se, x_coords_orig, y_coords_orig)

    return ax


def _get_z_slice_polygons(polygons: GeoDataFrame, z_index: int) -> GeoDataFrame:
    def _get_z_slice(geometry: GeoSeries, z_value) -> bool:
        # return original geometry if geometry does not has z dimension
        if not geometry.has_z:
            return True

        if geometry.geom_type == "Polygon":
            for _x, _y, z in geometry.exterior.coords:
                if z == z_value:
                    return True

        elif geometry.geom_type == "MultiPolygon":
            for polygon in geometry.geoms:
                for _x, _y, z in polygon.exterior.coords:
                    if z == z_value:
                        return True

        return False

    if polygons.empty:
        return polygons

    return polygons[polygons["geometry"].apply(_get_z_slice, args=(z_index,))]


def _get_translation_values_shapes(
    polygons: GeoDataFrame, to_coordinate_system: str = "global"
) -> tuple[float | int, float | int]:
    # get the transformation defined on "global"
    transformations = get_transformation(polygons, get_all=True)
    if to_coordinate_system not in [*transformations]:
        raise ValueError(
            f"'Coordinate system {to_coordinate_system}' does not appear to be a coordinate system of the spatial element. "
            f"Please choose a coordinate system from this list: {[*transformations]}."
        )
    transformation = transformations[to_coordinate_system]
    x_translation, y_translation = _get_translation_values(transformation)
    return x_translation, y_translation<|MERGE_RESOLUTION|>--- conflicted
+++ resolved
@@ -777,12 +777,8 @@
             polygons.plot(
                 ax=ax,
                 edgecolor="white",
-<<<<<<< HEAD
                 facecolor='blue',
                 column=column,
-=======
-                column="__column_value__" if is_categorical else column,
->>>>>>> 397e4def
                 linewidth=linewidth,
                 alpha=alpha,
                 legend=legend,
