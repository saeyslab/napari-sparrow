from __future__ import annotations

from pathlib import Path
from typing import Any, Iterable

import matplotlib
import matplotlib.pyplot as plt
import numpy as np
from geopandas.geodataframe import GeoDataFrame
from geopandas.geoseries import GeoSeries
from spatialdata import SpatialData

from sparrow.image._image import (
    _apply_transform,
    _get_boundary,
    _get_spatial_element,
    _unapply_transform,
)
from sparrow.shape import intersect_rectangles
from sparrow.utils._keys import _INSTANCE_KEY, _REGION_KEY
from sparrow.utils.pylogger import get_pylogger

log = get_pylogger(__name__)


def plot_image(
    sdata: SpatialData,
    img_layer: str = "raw_image",
    channel: int | str | Iterable[int | str] | None = None,
    z_slice: float | None = None,
    crd: tuple[int, int, int, int] | None = None,
    output: str | Path | None = None,
    **kwargs: dict[str, Any],
) -> None:
    """
    Plot an image based on given parameters.

    Parameters
    ----------
    sdata
        Data containing spatial information for plotting.
    img_layer
        Image layer to be plotted. Default is "raw_image".
    channel
        Channel(s) to be displayed from the image.
    z_slice
        The z_slice to visualize in case of 3D (c,z,y,x) image.
    crd
        The coordinates for the region of interest in the format (xmin, xmax, ymin, ymax). If None, the entire image is considered, by default None.
    output
        Path to save the plot. If not provided, plot will be displayed.
    **kwargs
        Additional arguments to be passed to the `sp.pl.plot_shapes` function.

    See Also
    --------
    sparrow.pl.plot_shapes
    """
    plot_shapes(
        sdata,
        img_layer=img_layer,
        shapes_layer=None,
        channel=channel,
        z_slice=z_slice,
        crd=crd,
        output=output,
        **kwargs,
    )


def plot_labels(
    sdata: SpatialData,
    labels_layer: str = "segmentation_mask",
    z_slice: float | None = None,
    crd: tuple[int, int, int, int] | None = None,
    output: str | Path | None = None,
    **kwargs: dict[str, Any],
) -> None:
    """
    Plot a labels layer (masks) based on given parameters.

    Parameters
    ----------
    sdata
        Data containing spatial information for plotting.
    labels_layer
        Labels layer to be plotted. Default is "segmentation_mask".
    z_slice
        The z_slice to visualize in case of 3D (c,z,y,x) labels.
    crd
        The coordinates for the region of interest in the format (xmin, xmax, ymin, ymax). If None, the entire image is considered, by default None.
    output
        Path to save the plot. If not provided, plot will be displayed.
    **kwargs
        Additional arguments to be passed to the `sp.pl.plot_shapes` function.

    See Also
    --------
    sparrow.pl.plot_shapes
    """
    plot_shapes(
        sdata,
        labels_layer=labels_layer,
        shapes_layer=None,
        z_slice=z_slice,
        crd=crd,
        output=output,
        **kwargs,
    )


def plot_shapes(
    sdata: SpatialData,
    img_layer: str | Iterable[str] | None = None,
    labels_layer: str | Iterable[str] | None = None,
    shapes_layer: str | Iterable[str] | None = None,
    table_layer: str | None = None,
    column: str | None = None,
    region: str | None = None,
    cmap: str | None = "magma",
    channel: int | str | Iterable[int] | Iterable[str] | None = None,
    z_slice: float | None = None,
    alpha: float = 0.5,
    crd: tuple[int, int, int, int] | None = None,
    vmin: float | None = None,
    vmax: float | None = None,
    vmin_img: float | None = None,
    vmax_img: float | None = None,
    shapes_layer_filtered: str | Iterable[str] | None = None,
    img_title: bool = False,
    shapes_title: bool = False,
    channel_title: bool = True,
    aspect: str = "equal",
    figsize: tuple[int, int] | None = None,
    output: str | Path | None = None,
) -> None:
    """
    Plot shapes and/or images/labels from a SpatialData object.

    The number of provided `img_layer` or `labels_layer` and `shapes_layer` should be equal if both are iterables and if their length is greater than 1.

    Examples
    --------
    1. For `img_layer=['raw_image', 'clahe']` and `shapes_layer=['segmentation_mask_boundaries', 'expanded_cells20']`:
    Subplots:
    - Column 1: 'raw_image' with 'segmentation_mask_boundaries'
    - Column 2: 'clahe' with 'expanded_cells20'

    2. For `img_layer=['raw_image', 'clahe']` and `shapes_layer='segmentation_mask_boundaries'`:
    Subplots:
    - Column 1: 'raw_image' with 'segmentation_mask_boundaries'
    - Column 2: 'clahe' with 'segmentation_mask_boundaries'

    3. For `img_layer=['raw_image', 'clahe']` and `shapes_layer=['segmentation_mask_boundaries']` (which behaves the same as the previous example):
    Subplots:
    - Column 1: 'raw_image' with 'segmentation_mask_boundaries'
    - Column 2: 'clahe' with 'segmentation_mask_boundaries'

    4. For `img_layer=['raw_image']` and `shapes_layer=['segmentation_mask_boundaries', 'expanded_cells20' ]`:
    Subplots:
    - Column 1: 'raw_image' with 'segmentation_mask_boundaries'
    - Column 2: 'raw_image' with 'expanded_cells20'

    5. For `img_layer=['raw_image', 'clahe']` and `shapes_layer=None`:
    Subplots:
    - Column 1: 'raw_image'
    - Column 2: 'clahe'

    When multiple channels are supplied as an Iterable, they will be displayed as rows in the image

    Parameters
    ----------
    sdata
        Data containing spatial information for plotting.
    img_layer
        Image layer(s) to be plotted. If not provided, and labels_layer is also not provided, the last added image layer is plotted.
        Displayed as columns in the plot, if multiple are provided.
    labels_layer
        Labels layer(s) to be plotted.
        Displayed as columns in the plot, if multiple are provided.
    shapes_layer
        Specifies which shapes to plot. If set to None, no shapes_layer is plotted.
        Displayed as columns in the plot, if multiple are provided.
<<<<<<< HEAD
    table_layer : str, optional
        Table layer(s) to be plotted (i.e. to base cell colors on) if `column` is specified.
    column : str or None, optional
        Column in `sdata.tables[table_layer].obs` or name in `sdata.tables[table_layer].var.index` to base cell colors on. If none provided, default color is used.
    region : str, optional
        If `table_layer` and `column` is specified, this specifies the region in `sdata.tables[table_layer]` to be plotted (via `sdata.tables[table_layer].obs[_REGION_KEY]`).
    cmap : str, default='magma'
        Colormap for column. Ignored if column is None, or if column + "_colors" is in `sdata.tables[table_layer].uns`.
    channel : int or str or Iterable[int] or Iterable[str], optional
=======
    column
        Column in `sdata.table.obs` or name in `sdata.table.var.index` to base cell colors on. If none provided, default color is used.
    cmap
        Colormap for column. Ignored if column is None, or if column + "_colors" is in `sdata.table.uns`.
    channel
>>>>>>> 29a51a75
        Channel(s) to be displayed from the image. Displayed as rows in the plot.
        If channel is None, get the number of channels from the first img_layer given as input.
        Ignored if img_layer is None and labels_layer is specified.
    z_slice
        The z_slice to visualize in case of 3D (c,z,y,x) image/polygons.
        If no z_slice is specified and `img_layer` or `labels_layer` is 3D, a max projection along the z-axis will be performed.
        If no z_slice is specified and `shapes_layer` is 3D, all polygons in all z-stacks will be plotted.
    crd
        The coordinates for the region of interest in the format (xmin, xmax, ymin, ymax). If None, the entire image is considered, by default None.
    vmin
        Lower bound for color scale for continuous data (i.e. a column). Given as a percentile. Ignored if column is None.
    vmax
        Upper bound for color scale for continuous data (i.e. a column). Given as a percentile. Ignored if column is None.
    vmin_img
        Lower bound for plotting of `img_layer` or `labels_layer`.
    vmax_img
        Upper bound for plotting of `img_layer` or `labels_layer`.
    shapes_layer_filtered
        Extra shapes layers to plot. E.g. shapes filtered out in previous preprocessing steps.
    img_title
        A flag indicating whether the image layer's name should be added to the title of the plot.
    shapes_title
        A flag indicating whether the shapes layer's name should be added to the title of the plot.
    channel_title
        A flag indicating whether the channel's name should be added to the title of the plot.
        Ignored if img_layer is None and labels_layer is specified.
    aspect
        Aspect ratio for the plot.
    figsize
        Size of the figure for plotting. If not provided, a default size is used based on the number of columns and rows.
    output
        Path to save the plot. If not provided, plot will be displayed.

    Raises
    ------
    ValueError
<<<<<<< HEAD
        - If both `img_layer` and `labels_layer` are specified.
        - If z_slice is specified, and it is not a z_slice in specified `img_layer` or `labels_layer`.
        - If a `column` is specified, but no `table_layer`.
        - If `table_layer` is specified, but `table_layer` is not a table in `sdata.tables`.
        - If `sdata.tables[table_layer].obs[_REGION_KEY].cat.categories` contains more than on element, but `region` is not specified.
        - If both `table_layer`, `column` and `region` are specified, but `region` is not in `sdata.tables[table_layer].obs[_REGION_KEY].cat.categories`.
=======
        If both `img_layer` and `labels_layer` are specified.
    ValueError
        If z_slice is specified, and it is not a z_slice in specified `img_layer` or `labels_layer`.
>>>>>>> 29a51a75

    Notes
    -----
    - This function offers advanced visualization options for `sdata` with support for multiple image layers, labels layers shape layers, and channels.
    - Either `img_layer` or `labels_layer` should be specified, not both.
    """
    if img_layer is not None and labels_layer is not None:
        raise ValueError(
            "Both img_layer and labels_layer is not None. " "Please specify either img_layer or labels_layer, not both."
        )

    if column is not None and table_layer is None:
        raise ValueError("Please specify a 'table_layer' if a 'column' is specified.")

    # Choose the appropriate layer or default to the last image layer if none is specified.
    if img_layer is not None:
        layer = img_layer
        img_layer_type = True
    elif labels_layer is not None:
        layer = labels_layer
        img_layer_type = False
    else:
        layer = [*sdata.images][-1]
        img_layer_type = True
        log.warning(
            f"No image layer or labels layer specified. "
            f"Plotting last image layer '{layer}' of the provided SpatialData object."
        )

    if table_layer is not None:
        if table_layer not in [*sdata.tables]:
            raise ValueError(f"table layer '{table_layer}' not found in 'sdata.tables'")

    # Make code also work if user would provide another iterable than List
    layer = list(layer) if isinstance(layer, Iterable) and not isinstance(layer, str) else [layer]
    shapes_layer = (
        list(shapes_layer)
        if isinstance(shapes_layer, Iterable) and not isinstance(shapes_layer, str)
        else [shapes_layer]
    )
    if channel is not None:
        channel = list(channel) if isinstance(channel, Iterable) and not isinstance(channel, str) else [channel]

    # if multiple shapes are provided, and one img_layer, then len(shapes_layer) subfigures with same img_layer beneath are plotted.
    if len(layer) == 1 and shapes_layer != 1:
        layer = layer * len(shapes_layer)
    # if multiple img_layers are provided, and one shapes_layer, then len(img_layer) subfigures with same shapes_layer above are plotted.
    if len(shapes_layer) == 1 and layer != 1:
        shapes_layer = shapes_layer * len(layer)

    if isinstance(layer, list) and isinstance(shapes_layer, list) and len(layer) != len(shapes_layer):
        raise ValueError(f"Length of '{layer}' is not equal to the length of shapes_layer '{shapes_layer}'.")

    nr_of_columns = max(len(layer), len(shapes_layer))

    if img_layer_type:
        # if channel is None, get the number of channels from the first img_layer given, maybe print a message about this.
        if channel is None:
            se = _get_spatial_element(sdata, layer=layer[0])
            channels = se.c.data
        else:
            channels = channel

    else:
        channels = [None]  # for labels_layer type, there are no channels

    nr_of_rows = len(channels)

    if figsize is None:
        figsize = (
            10 * nr_of_columns,
            10 * nr_of_rows,
        )
    fig, axes = plt.subplots(nr_of_rows, nr_of_columns, figsize=figsize)

    # Flattening axes to make iteration easier
    if nr_of_rows == 1 and nr_of_columns == 1:
        axes = np.array([axes])
    elif nr_of_rows == 1 or nr_of_columns == 1:
        axes = axes.reshape(-1)  # make it 1D if it isn't
    else:
        axes = axes.ravel()  # flatten the 2D array to 1D

    idx = 0
    for _channel in channels:
        for _layer, _shapes_layer in zip(layer, shapes_layer):
            _plot(
                sdata,
                axes[idx],
                img_layer=_layer if img_layer_type else None,
                labels_layer=_layer if not img_layer_type else None,
                shapes_layer=_shapes_layer,
                table_layer=table_layer,
                column=column,
                region=region,
                cmap=cmap,
                channel=_channel,
                z_slice=z_slice,
                alpha=alpha,
                crd=crd,
                vmin=vmin,
                vmax=vmax,
                vmin_img=vmin_img,
                vmax_img=vmax_img,
                shapes_layer_filtered=shapes_layer_filtered,
                img_title=img_title,
                shapes_title=shapes_title,
                channel_title=channel_title,
                aspect=aspect,
            )
            idx += 1

    plt.tight_layout()
    # Save the plot to output
    if output:
        fig.savefig(output)
    else:
        plt.show()
    plt.close()


def _plot(
    sdata: SpatialData,
    ax: plt.Axes,
    img_layer: str | None = None,
    labels_layer: str | None = None,
    shapes_layer: str | None = "segmentation_mask_boundaries",
    table_layer: str | None = None,
    column: str | None = None,
    region: str | None = None,
    cmap: str | None = "magma",
    channel: int | str | None = None,
    z_slice: float | None = None,
    alpha: float = 0.5,
    crd: tuple[int, int, int, int] = None,
    vmin: float | None = None,
    vmax: float | None = None,
    vmin_img: float | None = None,
    vmax_img: float | None = None,
    shapes_layer_filtered: str | Iterable[str] | None = None,
    img_title: bool = False,
    shapes_title: bool = False,
    channel_title: bool = True,
    aspect: str = "equal",
) -> plt.Axes:
    """
    Plots a SpatialData object.

    Parameters
    ----------
    sdata
        Data containing spatial information for plotting.
    ax
        Axes object to plot on.
    img_layer
        Image layer to be plotted. By default, the last added image layer is plotted.
    labels_layer
        Labels layer to be plotted.
    shapes_layer
        Specifies which shapes to plot. Default is 'segmentation_mask_boundaries'. If set to None, no shapes_layer is plot.
<<<<<<< HEAD
    table_layer : str, optional
        Table layer(s) to be plotted (i.e. to base cell colors on) if `column` is specified.
    column : str or None, optional
        Column in `sdata.tables[table_layer].obs` or name in `sdata.tables[table_layer].var.index` to base cell colors on. If none provided, default color is used for plotting shapes.
    region : str, optional
        If `table_layer` and `column` is specified, this specifies the region in `sdata.tables[table_layer]` to be plotted (via `sdata.tables[table_layer].obs[_REGION_KEY]`).
    cmap : str, default='magma'
        Colormap for column. Ignored if column is None, or if column + "_colors" is in `sdata.tables[table_layer].uns`.
    channel : int or str or None, optional
=======
    column
        Column in `sdata.table.obs` or name in `sdata.table.var.index` to base cell colors on. If none provided, default color is used.
    cmap
        Colormap for column. Ignored if column is None, or if column + "_colors" is in `sdata.table.uns`.
    channel
>>>>>>> 29a51a75
        Channel to display from the image. If none provided, or if provided channel could not be found, first channel is plot.
        Ignored if img_layer is None and labels_layer is specified.
    z_slice
        The z_slice to visualize in case of 3D (c,z,y,x) image/polygons.
        If no z_slice is specified and `img_layer` or `labels_layer` is 3D, a max projection along the z-axis will be performed.
        If no z_slice is specified and `shapes_layer` is 3D, all polygons in all z-stacks will be plotted.
    alpha
        Transparency level for the cells, given by the alpha parameter of matplotlib.
    crd
        The coordinates for the region of interest in the format (xmin, xmax, ymin, ymax). If None, the entire image is considered, by default None.
    vmin
        Lower bound for color scale for continuous data (i.e. a column). Given as a percentile. Ignored if column is None.
    vmax
        Upper bound for color scale for continuous data (i.e. a column). Given as a percentile. Ignored if column is None.
    vmin_img
        Lower bound for plotting of `img_layer` or `labels_layer`.
    vmax_img
        Upper bound for plotting of `img_layer` or `labels_layer`.
    shapes_layer_filtered
        Extra shapes layers to plot. E.g. shapes filtered out in previous preprocessing steps.
    img_title
        A flag indicating whether the image layer's name should be added to the title of the plot.
    shapes_title
        A flag indicating whether the shapes layer's name should be added to the title of the plot.
    channel_title
        A flag indicating whether the channel's name should be added to the title of the plot.
        Ignored if img_layer is None and labels_layer is specified.
    aspect
        Aspect ratio for the plot.

    Returns
    -------
    The axes with the plotted SpatialData.

    Raises
    ------
    ValueError
<<<<<<< HEAD
        - If both `img_layer` and `labels_layer` are specified.
        - If z_slice is specified, and it is not a z_slice in specified `img_layer` or `labels_layer`.
        - If a `column` is specified, but no `table_layer`.
        - If `table_layer` is specified, but `table_layer` is not a table in `sdata.tables`.
        - If `sdata.tables[table_layer].obs[_REGION_KEY].cat.categories` contains more than on element, but `region` is not specified.
        - If both `table_layer`, `column` and `region` are specified, but `region` is not in `sdata.tables[table_layer].obs[_REGION_KEY].cat.categories`.
=======
        If both `img_layer` and `labels_layer` are specified.
    ValueError
        If `z_slice` is specified, and it is not a z_slice in specified `img_layer` or `labels_layer`.
>>>>>>> 29a51a75

    Notes
    -----
    The function supports various visualization options such as image layers, shape layers, channels, color mapping, and custom regions.
    """
    if img_layer is not None and labels_layer is not None:
        raise ValueError(
            "Both img_layer and labels_layer is not None. " "Please specify either img_layer or labels_layer, not both."
        )

    if column is not None and table_layer is None:
        raise ValueError("Please specify a 'table_layer' if a 'column' is specified.")

    # Choose the appropriate layer or default to the last image layer if none is specified.
    if img_layer is not None:
        layer = img_layer
        img_layer_type = True
    elif labels_layer is not None:
        layer = labels_layer
        img_layer_type = False
    else:
        layer = [*sdata.images][-1]
        img_layer_type = True
        log.warning(
            f"No image layer or labels layer specified. "
            f"Plotting last image layer '{layer}' of the provided SpatialData object."
        )

    if table_layer is not None:
        if table_layer not in [*sdata.tables]:
            raise ValueError(f"table layer '{table_layer}' not found in 'sdata.tables'")

    if shapes_layer_filtered is not None:
        shapes_layer_filtered = (
            list(shapes_layer_filtered)
            if isinstance(shapes_layer_filtered, Iterable) and not isinstance(shapes_layer_filtered, str)
            else [shapes_layer_filtered]
        )

    se = _get_spatial_element(sdata, layer=layer)

    # Update coords
    se, x_coords_orig, y_coords_orig = _apply_transform(se)

    image_boundary = _get_boundary(se)

    if crd is not None:
        _crd = crd
        crd = intersect_rectangles(crd, image_boundary)
        if crd is None:
            log.warning(
                f"Provided crd '{_crd}' and image_boundary '{image_boundary}' do not have any overlap. "
                f"Please provide a crd that has some overlap with the image. "
                f"Setting crd to image_boundary '{image_boundary}'."
            )
            crd = image_boundary
    # if crd is None, set crd equal to image_boundary
    else:
        crd = image_boundary
    size_im = (crd[1] - crd[0]) * (crd[3] - crd[2])

    z_index = None
    if z_slice is not None:
        if "z" in se.dims:
            if z_slice not in se.z.data:
                raise ValueError(
                    f"z_slice {z_slice} not a z slice in layer '{layer}' of `sdata`. "
                    f"Please specify a z_slice from the list '{se.z.data}'."
                )
            z_index = np.where(se.z.data == z_slice)[0][0]

    polygons = None
    if shapes_layer is not None:
        polygons = sdata.shapes[shapes_layer].cx[crd[0] : crd[1], crd[2] : crd[3]]
        if z_index is not None:
            polygons = _get_z_slice_polygons(polygons, z_index=z_index)

    if polygons is not None and column is not None:
        if not polygons.empty:
            mask = sdata.tables[table_layer].obs[_INSTANCE_KEY].isin(set(polygons.index.astype(int)))
            adata_view = sdata.tables[table_layer][mask]
            # sort both adata and polygons on _INSTANCE_KEY
            sorted_index = adata_view.obs[_INSTANCE_KEY].sort_values().index
            adata_view = adata_view[sorted_index]

            # now do some checks on adata_view regarding the region.
            regions_in_table = adata_view.obs[_REGION_KEY].cat.categories.to_list()
            if len(regions_in_table) > 1:
                if region is None:
                    raise ValueError(
                        f"'sdata.tables[{table_layer}]' contains more than one region in 'sdata.tables[{table_layer}].obs[ {_REGION_KEY} ]', please specify 'region'. Choose from the list '{regions_in_table}'."
                    )
            if region is not None:
                if region not in regions_in_table:
                    raise ValueError(
                        f"Provided 'region' ({region}) is not one of the regions in 'sdata.tables[{table_layer}].obs[ {_REGION_KEY} ]'. Please choose a region from the list '({regions_in_table})'."
                    )
                else:
                    adata_view = adata_view[adata_view.obs[_REGION_KEY] == region]

            # sort polygons (their index corresponds to the _INSTANCE_KEY):
            polygons.index = polygons.index.astype(int)
            polygons = polygons.sort_index()

            # could be that polygons contains more elements than adata_view. So we also filter in that direction, but with raising a warning
            mask_polygons = polygons.index.isin(adata_view.obs[_INSTANCE_KEY])
            if (~mask_polygons).any():
                log.warning(
                    f"There are '{sum( ~mask_polygons )}' cells in provided shapes_layer '{shapes_layer}' not found in 'sdata.tables[{table_layer}]' (linked through '{_INSTANCE_KEY}'), these cells will not be plotted."
                )
                polygons = polygons[mask_polygons]

            if column + "_colors" in adata_view.uns:
                cmap = matplotlib.colors.LinearSegmentedColormap.from_list(
                    "new_map",
                    adata_view.uns[column + "_colors"],
                    N=len(adata_view.uns[column + "_colors"]),
                )
            if column in adata_view.obs.columns:
                column = adata_view.obs[[column]].values.flatten()
            elif column in adata_view.var.index:
                column = adata_view.X[:, np.where(adata_view.var.index == column)[0][0]]
            else:
                log.info(
                    f"The column '{column}' is not a column in the dataframe 'sdata.tables[{table_layer}].obs', "
                    f"nor is it a gene/channel name (sdata.tables[{table_layer}].var.index). The plot is made without taking into account this value."
                )
                column = None
                cmap = None

            if column is not None or cmap is not None:
                # sanity checks
                assert adata_view.shape[0] == polygons.shape[0], (
                    f"The number of observations in 'sdata.table[{table_layer}]' (for which 'sdata.tables[{table_layer}].obs[ {_REGION_KEY} ] == {region}') "
                    f"is different than number of observation in 'sdata.shapes[{shapes_layer}]'."
                )

                assert np.array_equal(adata_view.obs[_INSTANCE_KEY].values, polygons.index.values), (
                    f"'{_INSTANCE_KEY}'s of shapes layer 'sdata.shapes[{shapes_layer}]' are not the same as "
                    f"the '{_INSTANCE_KEY}'s in 'sdata.table[{table_layer}].obs' (for which 'sdata.tables[{table_layer}].obs[ {_REGION_KEY} ] == {region}')."
                )

        else:
            log.warning(f"Shapes layer '{shapes_layer}' was empty for crd {crd}.")
    else:
        cmap = None
    if vmin is not None:
        vmin = np.percentile(column, vmin)
    if vmax is not None:
        vmax = np.percentile(column, vmax)

    if img_layer_type:
        if channel is None:
            # if channel is None, plot the first channel
            channel = se.c.data[0]
            # if channel not in spatialelement, plot the first channel
        elif channel not in se.c.data:
            _channel = channel
            channel = se.c.data[0]
            log.warning(
                f"Provided channel '{_channel}' not in list of available channels '{se.c.data}' "
                f"for provided img_layer '{layer}'. Falling back to plotting first available channel '{channel}' for this img_layer."
            )

        channel_name = se.c.name
        channel_idx = list(se.c.data).index(channel)
        _se = se.isel(c=channel_idx)
        cmap_layer = "gray"
    else:
        _se = se
        cmap_layer = "viridis"

    if z_slice is not None:
        if "z" in _se.dims:
            _se = _se.sel(z=z_slice)
    else:
        if "z" in _se.dims:
            if img_layer_type:
                log.info(
                    f"Layer '{layer}' has 3 spatial dimensions, but no z-slice was specified. "
                    f"will perform a max projection along the z-axis."
                )
                _se = _se.max(dim="z")
            else:
                log.info(
                    f"Layer '{layer}' has 3 spatial dimensions, but no z-slice was specified. "
                    f"By default the z-slice located at the midpoint of the z-dimension ({_se.shape[0]//2}) will be utilized."
                )
                _se = _se[_se.shape[0] // 2, ...]

        _se = _se.squeeze()

    _se.sel(x=slice(crd[0], crd[1]), y=slice(crd[2], crd[3])).plot.imshow(
        cmap=cmap_layer,
        robust=True,
        ax=ax,
        add_colorbar=False,
        vmin=vmin_img,
        vmax=vmax_img,
    )

    if polygons is not None:
        if not polygons.empty:
            polygons.plot(
                ax=ax,
                edgecolor="white",
                column=column,
                linewidth=1 if size_im < 5000 * 10000 else 0,
                alpha=alpha,
                legend=True,
                aspect=1,
                cmap=cmap,
                vmax=vmax,  # np.percentile(column,vmax),
                vmin=vmin,  # np.percentile(column,vmin)
            )
        else:
            log.warning(f"Shapes layer {shapes_layer} was empty for crd {crd}.")
        if shapes_layer_filtered is not None:
            for i in shapes_layer_filtered:
                polygons = sdata.shapes[i].cx[crd[0] : crd[1], crd[2] : crd[3]]
                if z_index is not None:
                    polygons = _get_z_slice_polygons(polygons, z_index=z_index)
                if not polygons.empty:
                    polygons.plot(
                        ax=ax,
                        edgecolor="red",
                        linewidth=1,
                        alpha=alpha,
                        legend=True,
                        aspect=1,
                        cmap="gray",
                    )
                else:
                    log.warning(f"Shapes layer {i} was empty for crd {crd}.")
    ax.axes.set_aspect(aspect)
    ax.set_xlim(crd[0], crd[1])
    ax.set_ylim(crd[2], crd[3])
    ax.invert_yaxis()
    titles = []
    if channel_title and img_layer_type:
        titles.append(f"{channel_name}={channel}")
    if img_title:
        titles.append(layer)
    if shapes_title and shapes_layer:
        titles.append(shapes_layer)
    title = ", ".join(titles)
    ax.set_title(title)
    # ax.axes.xaxis.set_visible(False)
    # ax.axes.yaxis.set_visible(False)
    ax.spines["top"].set_visible(False)
    ax.spines["right"].set_visible(False)
    ax.spines["bottom"].set_visible(False)
    ax.spines["left"].set_visible(False)

    # Restore coords
    se = _unapply_transform(se, x_coords_orig, y_coords_orig)

    return ax


def _get_z_slice_polygons(polygons: GeoDataFrame, z_index: int) -> GeoDataFrame:
    def _get_z_slice(geometry: GeoSeries, z_value) -> bool:
        # return original geometry if geometry does not has z dimension
        if not geometry.has_z:
            return True

        if geometry.geom_type == "Polygon":
            for _x, _y, z in geometry.exterior.coords:
                if z == z_value:
                    return True

        elif geometry.geom_type == "MultiPolygon":
            for polygon in geometry.geoms:
                for _x, _y, z in polygon.exterior.coords:
                    if z == z_value:
                        return True

        return False

    return polygons[polygons["geometry"].apply(_get_z_slice, args=(z_index,))]<|MERGE_RESOLUTION|>--- conflicted
+++ resolved
@@ -181,9 +181,8 @@
     shapes_layer
         Specifies which shapes to plot. If set to None, no shapes_layer is plotted.
         Displayed as columns in the plot, if multiple are provided.
-<<<<<<< HEAD
     table_layer : str, optional
-        Table layer(s) to be plotted (i.e. to base cell colors on) if `column` is specified.
+        Table layer to be plotted (i.e. to base cell colors on) if `column` is specified.
     column : str or None, optional
         Column in `sdata.tables[table_layer].obs` or name in `sdata.tables[table_layer].var.index` to base cell colors on. If none provided, default color is used.
     region : str, optional
@@ -191,13 +190,6 @@
     cmap : str, default='magma'
         Colormap for column. Ignored if column is None, or if column + "_colors" is in `sdata.tables[table_layer].uns`.
     channel : int or str or Iterable[int] or Iterable[str], optional
-=======
-    column
-        Column in `sdata.table.obs` or name in `sdata.table.var.index` to base cell colors on. If none provided, default color is used.
-    cmap
-        Colormap for column. Ignored if column is None, or if column + "_colors" is in `sdata.table.uns`.
-    channel
->>>>>>> 29a51a75
         Channel(s) to be displayed from the image. Displayed as rows in the plot.
         If channel is None, get the number of channels from the first img_layer given as input.
         Ignored if img_layer is None and labels_layer is specified.
@@ -234,18 +226,12 @@
     Raises
     ------
     ValueError
-<<<<<<< HEAD
         - If both `img_layer` and `labels_layer` are specified.
         - If z_slice is specified, and it is not a z_slice in specified `img_layer` or `labels_layer`.
         - If a `column` is specified, but no `table_layer`.
         - If `table_layer` is specified, but `table_layer` is not a table in `sdata.tables`.
         - If `sdata.tables[table_layer].obs[_REGION_KEY].cat.categories` contains more than on element, but `region` is not specified.
         - If both `table_layer`, `column` and `region` are specified, but `region` is not in `sdata.tables[table_layer].obs[_REGION_KEY].cat.categories`.
-=======
-        If both `img_layer` and `labels_layer` are specified.
-    ValueError
-        If z_slice is specified, and it is not a z_slice in specified `img_layer` or `labels_layer`.
->>>>>>> 29a51a75
 
     Notes
     -----
@@ -406,9 +392,8 @@
         Labels layer to be plotted.
     shapes_layer
         Specifies which shapes to plot. Default is 'segmentation_mask_boundaries'. If set to None, no shapes_layer is plot.
-<<<<<<< HEAD
     table_layer : str, optional
-        Table layer(s) to be plotted (i.e. to base cell colors on) if `column` is specified.
+        Table layer to be plotted (i.e. to base cell colors on) if `column` is specified.
     column : str or None, optional
         Column in `sdata.tables[table_layer].obs` or name in `sdata.tables[table_layer].var.index` to base cell colors on. If none provided, default color is used for plotting shapes.
     region : str, optional
@@ -416,13 +401,6 @@
     cmap : str, default='magma'
         Colormap for column. Ignored if column is None, or if column + "_colors" is in `sdata.tables[table_layer].uns`.
     channel : int or str or None, optional
-=======
-    column
-        Column in `sdata.table.obs` or name in `sdata.table.var.index` to base cell colors on. If none provided, default color is used.
-    cmap
-        Colormap for column. Ignored if column is None, or if column + "_colors" is in `sdata.table.uns`.
-    channel
->>>>>>> 29a51a75
         Channel to display from the image. If none provided, or if provided channel could not be found, first channel is plot.
         Ignored if img_layer is None and labels_layer is specified.
     z_slice
@@ -460,18 +438,12 @@
     Raises
     ------
     ValueError
-<<<<<<< HEAD
         - If both `img_layer` and `labels_layer` are specified.
         - If z_slice is specified, and it is not a z_slice in specified `img_layer` or `labels_layer`.
         - If a `column` is specified, but no `table_layer`.
         - If `table_layer` is specified, but `table_layer` is not a table in `sdata.tables`.
         - If `sdata.tables[table_layer].obs[_REGION_KEY].cat.categories` contains more than on element, but `region` is not specified.
         - If both `table_layer`, `column` and `region` are specified, but `region` is not in `sdata.tables[table_layer].obs[_REGION_KEY].cat.categories`.
-=======
-        If both `img_layer` and `labels_layer` are specified.
-    ValueError
-        If `z_slice` is specified, and it is not a z_slice in specified `img_layer` or `labels_layer`.
->>>>>>> 29a51a75
 
     Notes
     -----
