--- conflicted
+++ resolved
@@ -25,13 +25,9 @@
     ----------
     sdata
         The SpatialData object containing the data for analysis.
-<<<<<<< HEAD
     table_layer: str, optional
         The table layer in `sdata` to visualize.
     celltype_column : str, optional
-=======
-    celltype_column
->>>>>>> 29a51a75
         The column name in the SpatialData object's table that specifies the cell type annotations.
         The default value is `_ANNOTATION_KEY`.
     output
