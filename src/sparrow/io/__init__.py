--- conflicted
+++ resolved
@@ -1,8 +1,3 @@
-<<<<<<< HEAD
-import lazy_loader as lazy
-
-__getattr__, __dir__, __all__ = lazy.attach_stub(__name__, __file__)
-=======
 from ._spatial_data import create_sdata
 from ._transcripts import (
     read_resolve_transcripts,
@@ -11,5 +6,4 @@
     read_vizgen_transcripts,
     read_cosmx_transcripts,
 )
-from ._visium_hd import visium_hd
->>>>>>> 136e724b
+from ._visium_hd import visium_hd