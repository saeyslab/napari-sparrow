from __future__ import annotations

from types import MappingProxyType
from typing import Any, Callable, Iterable, Mapping

import dask.array as da
import numpy as np
from dask.array import Array
from numpy.typing import NDArray
from spatialdata import SpatialData
from spatialdata.models.models import ScaleFactors_t
from spatialdata.transformations import Translation

from sparrow.image._image import (
    _add_label_layer,
    _get_spatial_element,
    _get_translation,
)
from sparrow.image.segmentation._utils import (
    _SEG_DTYPE,
    _add_depth_to_chunks_size,
    _check_boundary,
<<<<<<< HEAD
    _clean_up_masks,
    _clean_up_masks_exact,
    _merge_masks,
=======
    _link_labels,
>>>>>>> a47cc8fa
    _rechunk_overlap,
)
from sparrow.shape._shape import _add_shapes_layer
from sparrow.utils.pylogger import get_pylogger

log = get_pylogger(__name__)


def apply_labels_layers(
    sdata: SpatialData,
    func: Callable[..., NDArray | Array],
    labels_layers: list[str] | str,
    output_labels_layer: str | None = None,
    output_shapes_layer: str | None = None,
    depth: tuple[int, int] | int = 100,
    chunks: str | int | tuple[int, int] | None = "auto",
    scale_factors: ScaleFactors_t | None = None,
    overwrite: bool = False,
    relabel_chunks: bool = True,
    trim: bool = False,  # set to True if you do not expect chunking effects from func, e.g. func is a filter on size, or on shape of individual labels.
    iou_depth: tuple[int, int] | int = 2,
    iou_threshold: float = 0.7,
    **kwargs: Any,  # keyword arguments to be passed to func
) -> SpatialData:
    """
    Apply a specified function to a labels layer in a SpatialData object.

    Parameters
    ----------
    sdata
        Spatial data object containing the labels layer to be processed.
    func
        The Callable to apply to the labels layer.
    labels_layers
        The labels layer(s) in `sdata` to process.
    output_labels_layer
        The name of the output labels layer where results will be stored. This must be specified.
    output_shapes_layer
        The name of the output shapes layer where results will be stored.
    depth
        The depth around the boundary of each block to load when the array is split into blocks
        (for alignment). This ensures that the split isn't causing misalignment along the edges.
        Default is 100. Please set depth>cell diameter to avoid chunking effects.
    chunks
        Specification for rechunking the data before applying the function.
        If chunks is a Tuple, they should contain desired chunk size for 'y', 'x'.
    scale_factors
        Scale factors to apply for multiscale.
    overwrite
        If True, overwrites the output layer if it already exists in `sdata`.
    relabel_chunks
        Whether to relabel the labels of each chunk after being processed by func. If set to True, a bit shift will be applied, ensuring no collisions.
    trim
        Whether to trim overlap added by map_overlap, or postprocess the chunks to avoid chunking effects.
        Set to true if you do not expect chunking effects from `func`, e.g. `func` is a filter on size or shape of individual labels, and is designed carefully
        to prevent chunking effects.
    iou_depth
        iou depth used for linking labels. Ignored if `trim` is set to True.
    iou_threshold
        iou threshold used for linking labels. Ignored if `trim` is set to True.
    **kwargs
        Keyword arguments to be passed to func.

    Returns
    -------
    The `sdata` object with the processed labels layer added to the specified `output_labels_layer`.
    If `output_shapes_layer` is provided, a shapes layer will be created corresponding to this labels layer.

    Raises
    ------
    ValueError
        If `output_labels_layer` is not provided.
    ValueError
        If `chunks` is a Tuple, and does not match (y,x).
    ValueError
        If `depth` is a Tuple, and does not match (y,x).
    ValueError
        If `iou_depth` is a Tuple, and does not match (y,x).
    ValueError
        If a label layer in `labels_layer` can not be found.
    ValueError
        If number of blocks in z-dimension is not equal to 1.

    Notes
    -----
    This function is designed for processing labels layers stored in a SpatialData object using dask for potential
    parallelism and out-of-core computation. It takes care of relabeling across chunks, to avoid collisions.
    """
    fn_kwargs = kwargs

    labels_layers = (
        list(labels_layers)
        if isinstance(labels_layers, Iterable) and not isinstance(labels_layers, str)
        else [labels_layers]
    )

    if output_labels_layer is None:
        raise ValueError("Please specify a name for the output layer.")

    # first do the precondition.
    def _get_layers(sdata: SpatialData, labels_layers: list[str]) -> tuple[list[Array], Translation]:
        """
        Get layers.

        Process multiple labels layers and return the label data (list of dask arrays)
        and the translation associated with the dask arrays.
        """
        # sanity check
        for layer in labels_layers:
            if layer not in [*sdata.labels]:
                raise ValueError(f"Layer '{layer}' not found in available label layers '{[*sdata.labels]}' of sdata.")
        labels_data = []

        # Initial checks for the first layer to set a reference for comparison
        first_se = _get_spatial_element(sdata, layer=labels_layers[0])
        first_x_label = first_se.data
        first_translation = _get_translation(first_se)

        for layer in labels_layers:
            se = _get_spatial_element(sdata, layer=layer)
            x_label = se.data
            translation = _get_translation(se)

            # Ensure the shape is the same as the first label layer
            assert x_label.shape == first_x_label.shape, (
                f"Only arrays with same shape are currently supported, "
                f"but labels layer with name {layer} has shape {x_label.shape}, "
                f"while the first labels layer has shape {first_x_label.shape}"
            )

            # Ensure the translation is the same as the first label layer
            assert translation == first_translation, (
                f"Labels layer with name {layer} should " f"have the same translation as the first labels layer."
            )

            labels_data.append(x_label)

        translation = Translation([first_translation[0], first_translation[1]], axes=("x", "y"))

        return labels_data, translation

    labels_arrays, translation = _get_layers(sdata, labels_layers=labels_layers)

    # kwargs to be passed to map_overlap/map_blocks
    kwargs = {}
    kwargs.setdefault("depth", depth)
    kwargs.setdefault("chunks", chunks)
    kwargs.setdefault("iou_depth", iou_depth)
    kwargs.setdefault("iou_threshold", iou_threshold)

    # labels_arrays is a list of dask arrays
    # do some processing on the labels
    array = _combine_dask_arrays(
        labels_arrays,
        relabel_chunks=relabel_chunks,
        trim=trim,
        func=func,
        fn_kwargs=fn_kwargs,
        **kwargs,
    )

    sdata = _add_label_layer(
        sdata,
        array,
        output_layer=output_labels_layer,
        chunks=chunks,
        transformation=translation,
        scale_factors=scale_factors,
        overwrite=overwrite,
    )

    # only calculate shapes layer if it is specified
    if output_shapes_layer is not None:
        se_labels = _get_spatial_element(sdata, layer=output_labels_layer)

        # convert the labels to polygons and add them as shapes layer to sdata
        sdata = _add_shapes_layer(
            sdata,
            input=se_labels.data,
            output_layer=output_shapes_layer,
            transformation=translation,
            overwrite=overwrite,
        )

    return sdata


def _combine_dask_arrays(
    labels_arrays: Iterable[Array],
    relabel_chunks: bool,
    trim: bool,
    func: Callable[..., NDArray],
    fn_kwargs: Mapping[str, Any] = MappingProxyType({}),  # keyword arguments to be passed to func
    **kwargs: Any,  # keyword arguments to be passed to map_overlap/map_blocks
) -> Array:
    # combines a list of dask arrays

    if not labels_arrays:
        raise ValueError("No arrays provided")

    # Check for consistent shapes
    first_shape = labels_arrays[0].shape
    for x_label in labels_arrays:
        assert x_label.shape == first_shape, "Only arrays with same shape are currently supported."

    chunks = kwargs.pop("chunks", None)
    depth = kwargs.pop("depth", 100)
    iou_depth = kwargs.pop("iou_depth", 2)
    iou_threshold = kwargs.pop("iou_threshold", 0.7)
    boundary = kwargs.pop("boundary", "reflect")

    # First make dimension uniform (z,y,x).
    _to_squeeze = False
    _labels_arrays = []
    for x_label in labels_arrays:
        if x_label.ndim == 2:
            _to_squeeze = True
            _labels_arrays.append(x_label[None, ...])
        else:
            _labels_arrays.append(x_label)

    _x_label = _labels_arrays[0]

    def _fix_depth(_depth):
        if isinstance(_depth, int):
            _depth = {0: 0, 1: _depth, 2: _depth}
        else:
            assert len(_depth) == _x_label.ndim - 1, "Please (only) provide depth for ( 'y', 'x')."
            # set depth for every dimension
            _depth = {0: 0, 1: _depth[0], 2: _depth[1]}
        return _depth

    depth = _fix_depth(depth)
    if not trim:
        iou_depth = _fix_depth(iou_depth)

    if chunks is not None:
        if not isinstance(chunks, (int, str)):
            assert len(chunks) == _x_label.ndim - 1, "Please (only) provide chunks for ( 'y', 'x')."
            chunks = (_x_label.shape[0], chunks[0], chunks[1])

    _check_boundary(boundary)

    rechunked_arrays = []
    for i, x_label in enumerate(_labels_arrays):
        #  rechunk so that we ensure minimum chunksize, in order to control output_chunks sizes.
        x_label = _rechunk_overlap(x_label, depth=depth, chunks=chunks)
        assert (
            x_label.numblocks[0] == 1
        ), f"Expected the number of blocks in the Z-dimension to be `1`, found `{x_label.numblocks[0]}`."

        if i == 0:
            # output_chunks can be derived from any rechunked x_label in labels_arrays
            output_chunks = _add_depth_to_chunks_size(x_label.chunks, depth)
            # else:
            #    output_chunks = x_label.chunks

        rechunked_arrays.append(x_label)

    # num_blocks is same for all arrays
    num_blocks = rechunked_arrays[0].numblocks
    shift = int(np.prod(num_blocks[0] * num_blocks[1] * num_blocks[2]) - 1).bit_length()

    x_labels = da.map_overlap(
        lambda *arrays, block_id=None, **kw: _process_masks(
            *arrays, block_id=block_id, **kw
        ),  # Unpack and pass all arrays to _process_masks
        *rechunked_arrays,  # Unpack the list of Dask arrays as individual arguments
        dtype=_SEG_DTYPE,
        trim=trim,  # we do not trim, but we clean up and merge in subsequent steps.
        allow_rechunk=False,  # already dealed with correcting for case where depth > chunksize
        chunks=output_chunks,  # e.g. ((7,) ,(1024+60, 1024+60, 452+60), (1024+60, 1024+60, 452+60), ),
        depth=depth,
        boundary=boundary,
        num_blocks=num_blocks,
        shift=shift,
        relabel_chunks=relabel_chunks,
        _func=func,  # _func will be passed to _process_masks
        fn_kwargs=fn_kwargs,  # keyword arguments to be passed to func
        **kwargs,  # additional kwargs passed to map_overlap
    )

    # x_labels = x_labels.rechunk(x_labels.chunksize)
    # return x_labels.squeeze(0)

    if not trim:
<<<<<<< HEAD
        exact = False
        if exact:
            depth_1 = depth
            depth_2 = {
                0: 0,
                1: depth_1[1] * 2,
                2: depth_1[2] * 2,
            }  # we will search in prediction of neighbouring chunks to resolve conflicts on borders
            boundary = 0
            x_labels = da.map_overlap(
                _clean_up_masks_exact,
                x_labels,
                dtype=_SEG_DTYPE,
                trim=False,  # we trim depth_2 inside _clean_up_masks
                allow_rechunk=False,  # already dealed with correcting for case where depth > chunksize
                depth=depth_2,
                boundary=boundary,
                _depth_1=depth_1,
                _depth_2=depth_2,
            )
        else:
            x_labels = da.map_blocks(
                _clean_up_masks,
                x_labels,
                dtype=_SEG_DTYPE,
                depth=depth,
                **kwargs,
            )
=======
        iou_depth = da.overlap.coerce_depth(len(depth), iou_depth)
>>>>>>> a47cc8fa

        if any(iou_depth[ax] > depth[ax] for ax in depth.keys()):
            raise ValueError(f"iou_depth {iou_depth} > depth {depth}")

        trim_depth = {k: depth[k] - iou_depth[k] for k in depth.keys()}
        x_labels = da.overlap.trim_internal(x_labels, trim_depth, boundary=boundary)
        x_labels = _link_labels(
            x_labels,
<<<<<<< HEAD
            dtype=_SEG_DTYPE,
            num_blocks=x_labels.numblocks,
            trim=False,
            allow_rechunk=False,  # already dealed with correcting for case where depth > chunksize
            chunks=output_chunks,  # e.g. ((7,) ,(1024, 1024, 452), (1024, 1024, 452), (1,) ),
            depth=depth,
            boundary=boundary,
            _depth=depth,
=======
            x_labels.max(),
            iou_depth,
            iou_threshold=iou_threshold,
>>>>>>> a47cc8fa
        )

        x_labels = da.overlap.trim_internal(x_labels, iou_depth, boundary=boundary)

    x_labels = x_labels.rechunk(x_labels.chunksize)

    # squeeze if a trivial dimension was added.
    if _to_squeeze:
        x_labels = x_labels.squeeze(0)

    return x_labels


def _process_masks(
    *arrays: NDArray,
    block_id: tuple[int, ...],
    num_blocks: tuple[int, ...],
    shift: int,
    relabel_chunks: bool,
    _func: Callable,
    fn_kwargs: Mapping[str, Any] = MappingProxyType({}),
):
    if len(num_blocks) == 3:
        if num_blocks[0] != 1:
            raise ValueError(f"Expected the number of blocks in the Z-dimension to be `1`, found `{num_blocks[0]}`.")
        block_num = block_id[0] * (num_blocks[1] * num_blocks[2]) + block_id[1] * (num_blocks[2]) + block_id[2]

    else:
        raise ValueError(f"Expected `3` dimensional chunks, found `{len(num_blocks)}`.")

    x_label = _func(*arrays, **fn_kwargs)

    if relabel_chunks:
        mask: NDArray = x_label > 0
        x_label[mask] = (x_label[mask] << shift) | block_num

    else:
        log.warning(
            f"Chunks are not relabeled. "
            f"Please make sure that provided Callable {_func} returns unique labels across chunks, otherwise collisions can be expected."
        )

    return x_label<|MERGE_RESOLUTION|>--- conflicted
+++ resolved
@@ -20,13 +20,7 @@
     _SEG_DTYPE,
     _add_depth_to_chunks_size,
     _check_boundary,
-<<<<<<< HEAD
-    _clean_up_masks,
-    _clean_up_masks_exact,
-    _merge_masks,
-=======
     _link_labels,
->>>>>>> a47cc8fa
     _rechunk_overlap,
 )
 from sparrow.shape._shape import _add_shapes_layer
@@ -313,38 +307,7 @@
     # return x_labels.squeeze(0)
 
     if not trim:
-<<<<<<< HEAD
-        exact = False
-        if exact:
-            depth_1 = depth
-            depth_2 = {
-                0: 0,
-                1: depth_1[1] * 2,
-                2: depth_1[2] * 2,
-            }  # we will search in prediction of neighbouring chunks to resolve conflicts on borders
-            boundary = 0
-            x_labels = da.map_overlap(
-                _clean_up_masks_exact,
-                x_labels,
-                dtype=_SEG_DTYPE,
-                trim=False,  # we trim depth_2 inside _clean_up_masks
-                allow_rechunk=False,  # already dealed with correcting for case where depth > chunksize
-                depth=depth_2,
-                boundary=boundary,
-                _depth_1=depth_1,
-                _depth_2=depth_2,
-            )
-        else:
-            x_labels = da.map_blocks(
-                _clean_up_masks,
-                x_labels,
-                dtype=_SEG_DTYPE,
-                depth=depth,
-                **kwargs,
-            )
-=======
         iou_depth = da.overlap.coerce_depth(len(depth), iou_depth)
->>>>>>> a47cc8fa
 
         if any(iou_depth[ax] > depth[ax] for ax in depth.keys()):
             raise ValueError(f"iou_depth {iou_depth} > depth {depth}")
@@ -353,20 +316,9 @@
         x_labels = da.overlap.trim_internal(x_labels, trim_depth, boundary=boundary)
         x_labels = _link_labels(
             x_labels,
-<<<<<<< HEAD
-            dtype=_SEG_DTYPE,
-            num_blocks=x_labels.numblocks,
-            trim=False,
-            allow_rechunk=False,  # already dealed with correcting for case where depth > chunksize
-            chunks=output_chunks,  # e.g. ((7,) ,(1024, 1024, 452), (1024, 1024, 452), (1,) ),
-            depth=depth,
-            boundary=boundary,
-            _depth=depth,
-=======
             x_labels.max(),
             iou_depth,
             iou_threshold=iou_threshold,
->>>>>>> a47cc8fa
         )
 
         x_labels = da.overlap.trim_internal(x_labels, iou_depth, boundary=boundary)
