--- conflicted
+++ resolved
@@ -8,6 +8,7 @@
 from typing import Optional
 
 import geopandas as gpd
+import numpy as np
 import numpy as np
 import rasterio
 import shapely
@@ -60,13 +61,8 @@
         log.warning(
             "Chunk contains less than 50 transcripts, returning array containing zeros."
         )
-<<<<<<< HEAD
         return np.zeros((img.shape), dtype="uint32")
 
-=======
-        return np.zeros(( img.shape ), dtype="uint32")
-    
->>>>>>> 351df169
     # squeeze the trivial c-channel
     img = img.squeeze(-1)
     # currently only support 2D segmentation with baysor.
