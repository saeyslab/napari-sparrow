from sparrow.utils.pylogger import get_pylogger

from ._apply import map_channels_zstacks
from ._combine import combine
from ._contrast import enhance_contrast
from ._filters import gaussian_filtering, min_max_filtering
from ._image import add_image_layer, add_labels_layer
from ._normalize import normalize
from ._rasterize import rasterize
<<<<<<< HEAD
from ._transcripts import transcript_density
=======
from ._tiling import tiling_correction
from ._transcripts import transcript_density
from .pixel_clustering._clustering import flowsom
>>>>>>> d81fe43d
from .pixel_clustering._preprocess import pixel_clustering_preprocess
from .segmentation._align_masks import align_labels_layers
from .segmentation._apply import apply_labels_layers
from .segmentation._expand_masks import expand_labels_layer
from .segmentation._filter_masks import filter_labels_layer
from .segmentation._grid import add_grid_labels_layer
from .segmentation._merge_masks import (
    mask_to_original,
    merge_labels_layers,
    merge_labels_layers_nuclei,
)
<<<<<<< HEAD
from .segmentation._segmentation import segment, segment_points

log = get_pylogger(__name__)

try:
    import basicpy
    import jax
    import jaxlib

    from ._tiling import tiling_correction
except ImportError:
    log.warning("'jax' or 'basicpy' not installed, 'sp.im.tiling_correction' will not be available.")

try:
    from .pixel_clustering._clustering import flowsom
except ImportError:
    log.warning("'flowsom' not installed, 'sp.im.flowsom' will not be available.")
=======
from .segmentation._segmentation import segment, segment_points
>>>>>>> d81fe43d
<|MERGE_RESOLUTION|>--- conflicted
+++ resolved
@@ -7,13 +7,9 @@
 from ._image import add_image_layer, add_labels_layer
 from ._normalize import normalize
 from ._rasterize import rasterize
-<<<<<<< HEAD
-from ._transcripts import transcript_density
-=======
 from ._tiling import tiling_correction
 from ._transcripts import transcript_density
 from .pixel_clustering._clustering import flowsom
->>>>>>> d81fe43d
 from .pixel_clustering._preprocess import pixel_clustering_preprocess
 from .segmentation._align_masks import align_labels_layers
 from .segmentation._apply import apply_labels_layers
@@ -25,24 +21,4 @@
     merge_labels_layers,
     merge_labels_layers_nuclei,
 )
-<<<<<<< HEAD
-from .segmentation._segmentation import segment, segment_points
-
-log = get_pylogger(__name__)
-
-try:
-    import basicpy
-    import jax
-    import jaxlib
-
-    from ._tiling import tiling_correction
-except ImportError:
-    log.warning("'jax' or 'basicpy' not installed, 'sp.im.tiling_correction' will not be available.")
-
-try:
-    from .pixel_clustering._clustering import flowsom
-except ImportError:
-    log.warning("'flowsom' not installed, 'sp.im.flowsom' will not be available.")
-=======
-from .segmentation._segmentation import segment, segment_points
->>>>>>> d81fe43d
+from .segmentation._segmentation import segment, segment_points