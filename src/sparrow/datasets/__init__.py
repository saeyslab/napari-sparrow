<<<<<<< HEAD
import lazy_loader as lazy

__getattr__, __dir__, __all__ = lazy.attach_stub(__name__, __file__)
=======
from .registry import get_ome_registry, get_registry, get_spatialdata_registry
from .transcriptomics import (
    resolve_example,
    resolve_example_multiple_coordinate_systems,
    visium_hd_example,
    visium_hd_example_custom_binning,
    vizgen_example,
)
>>>>>>> dacc8663
<|MERGE_RESOLUTION|>--- conflicted
+++ resolved
@@ -1,8 +1,3 @@
-<<<<<<< HEAD
-import lazy_loader as lazy
-
-__getattr__, __dir__, __all__ = lazy.attach_stub(__name__, __file__)
-=======
 from .registry import get_ome_registry, get_registry, get_spatialdata_registry
 from .transcriptomics import (
     resolve_example,
@@ -10,5 +5,4 @@
     visium_hd_example,
     visium_hd_example_custom_binning,
     vizgen_example,
-)
->>>>>>> dacc8663
+)