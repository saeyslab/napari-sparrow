import importlib
import os

import nbformat
import pyrootutils
import pytest
from nbconvert.preprocessors import CellExecutionError, ExecutePreprocessor


def run_notebook(notebook_path, timeout=600):
    with open(notebook_path) as f:
        nb = nbformat.read(f, as_version=4)
    ep = ExecutePreprocessor(timeout=timeout, kernel_name="python3")
    try:
        ep.preprocess(nb, {"metadata": {"path": os.path.dirname(notebook_path)}})
    except CellExecutionError as e:
        raise RuntimeError(f"Error executing the notebook '{notebook_path}': {e}") from e


@pytest.mark.skip
@pytest.mark.skipif(
    not importlib.util.find_spec("cellpose"),
    reason="requires the cellpose library",
)
@pytest.mark.parametrize(
    "notebook",
    [
        "SPArrOW_quickstart.ipynb",
    ],
)
def test_notebooks_harpy_transcriptomics(notebook):
    root = str(pyrootutils.setup_root(os.getcwd(), dotenv=True, pythonpath=True))

    run_notebook(os.path.join(root, "docs/tutorials/general", notebook))


@pytest.mark.skip
@pytest.mark.skipif(
    not importlib.util.find_spec("cellpose") or not importlib.util.find_spec("spatialdata_plot"),
    reason="requires the cellpose library",
)



@pytest.mark.skip
@pytest.mark.skipif(
    not importlib.util.find_spec("textalloc") or not importlib.util.find_spec("spatialdata_plot"),
    reason="requires the textalloc library",
)



@pytest.mark.skip
@pytest.mark.skipif(
    not importlib.util.find_spec("textalloc")
    or not importlib.util.find_spec("joypy")
    or not importlib.util.find_spec("spatialdata_plot"),
    reason="requires the textalloc library",
)


@pytest.mark.skip
@pytest.mark.parametrize(
    "notebook",
    [
        "coordinate_systems.ipynb",
    ],
)
def test_notebooks_coordinate_systems(notebook):
    root = str(pyrootutils.setup_root(os.getcwd(), dotenv=True, pythonpath=True))

    run_notebook(os.path.join(root, "docs/tutorials/advanced", notebook))

<<<<<<< HEAD

@pytest.mark.skip
@pytest.mark.skipif(not importlib.util.find_spec("flowsom"), reason="requires the flowSOM library")
@pytest.mark.parametrize(
    "notebook",
    [
        "FlowSOM_for_pixel_and_cell_clustering.ipynb",
    ],
)
def test_notebooks_flowsom(notebook):
    root = str(pyrootutils.setup_root(os.getcwd(), dotenv=True, pythonpath=True))

    run_notebook(os.path.join(root, "docs/tutorials/general", notebook))


@pytest.mark.skip
@pytest.mark.skipif(
    not importlib.util.find_spec("instanseg"),
    reason="requires the instanseg library",
)
@pytest.mark.parametrize(
    "notebook",
    [
        "Harpy_instanseg.ipynb",
    ],
)
def test_notebooks_instanseg(notebook):
    root = str(pyrootutils.setup_root(os.getcwd(), dotenv=True, pythonpath=True))

    run_notebook(os.path.join(root, "docs/tutorials/advanced", notebook))


=======
>>>>>>> dacc8663
@pytest.mark.skip
@pytest.mark.skipif(
    not importlib.util.find_spec("rasterio"),
    reason="requires the rasterio library",
)
@pytest.mark.parametrize(
    "notebook",
    [
        "Rasterize_and_vectorize.ipynb",
    ],
)
def test_notebooks_rasterize_vectorize(notebook):
    root = str(pyrootutils.setup_root(os.getcwd(), dotenv=True, pythonpath=True))

    run_notebook(os.path.join(root, "docs/tutorials/advanced", notebook))


@pytest.mark.skip
@pytest.mark.parametrize(
    "notebook",
    [
        "Harpy_aggregate_rasters.ipynb",
    ],
)
def test_notebooks_aggregate_rasters(notebook):
    root = str(pyrootutils.setup_root(os.getcwd(), dotenv=True, pythonpath=True))

    run_notebook(os.path.join(root, "docs/tutorials/advanced", notebook))


@pytest.mark.skip
@pytest.mark.skipif(
    not importlib.util.find_spec("cellpose") or not importlib.util.find_spec("basicpy"),
    reason="requires the cellpose and basicpy libraries",
)
@pytest.mark.parametrize(
    "notebook",
    [
        "Harpy_how_to_start.ipynb",
    ],
)
def test_notebook_harpy_pipeline(notebook):
    root = str(pyrootutils.setup_root(os.getcwd(), dotenv=True, pythonpath=True))

    run_notebook(os.path.join(root, "docs/tutorials/general", notebook))<|MERGE_RESOLUTION|>--- conflicted
+++ resolved
@@ -71,41 +71,6 @@
 
     run_notebook(os.path.join(root, "docs/tutorials/advanced", notebook))
 
-<<<<<<< HEAD
-
-@pytest.mark.skip
-@pytest.mark.skipif(not importlib.util.find_spec("flowsom"), reason="requires the flowSOM library")
-@pytest.mark.parametrize(
-    "notebook",
-    [
-        "FlowSOM_for_pixel_and_cell_clustering.ipynb",
-    ],
-)
-def test_notebooks_flowsom(notebook):
-    root = str(pyrootutils.setup_root(os.getcwd(), dotenv=True, pythonpath=True))
-
-    run_notebook(os.path.join(root, "docs/tutorials/general", notebook))
-
-
-@pytest.mark.skip
-@pytest.mark.skipif(
-    not importlib.util.find_spec("instanseg"),
-    reason="requires the instanseg library",
-)
-@pytest.mark.parametrize(
-    "notebook",
-    [
-        "Harpy_instanseg.ipynb",
-    ],
-)
-def test_notebooks_instanseg(notebook):
-    root = str(pyrootutils.setup_root(os.getcwd(), dotenv=True, pythonpath=True))
-
-    run_notebook(os.path.join(root, "docs/tutorials/advanced", notebook))
-
-
-=======
->>>>>>> dacc8663
 @pytest.mark.skip
 @pytest.mark.skipif(
     not importlib.util.find_spec("rasterio"),
