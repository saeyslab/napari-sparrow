--- conflicted
+++ resolved
@@ -1,10 +1,6 @@
 from collections import defaultdict
 from types import MappingProxyType
-<<<<<<< HEAD
 from typing import Any, Iterable, Mapping, Optional
-=======
-from typing import Any, Mapping
->>>>>>> 005ad265
 
 import dask
 import numpy as np
@@ -30,12 +26,7 @@
     min_counts: int = 10,
     min_cells: int = 5,
     size_norm: bool = True,
-<<<<<<< HEAD
     max_value_scale: int = 10,
-=======
-    highly_variable_genes: bool = False,
-    highly_variable_genes_kwargs: Mapping[str, Any] = MappingProxyType({}),
->>>>>>> 005ad265
     n_comps: int = 50,
     overwrite: bool = False,
     # TODO: add update_shapes_layer as parameter
@@ -43,7 +34,8 @@
     """
     Preprocess a table (AnnData) attribute of a SpatialData object for transcriptomics data.
 
-    Performs filtering (via `scanpy.pp.filter_cells` and `scanpy.pp.filter_genes` ) and optional normalization (on size or via `scanpy.sc.pp.normalize_total`), log transformation, scaling, and PCA calculation for transcriptomics data
+    Performs filtering (via `scanpy.pp.filter_cells` and `scanpy.pp.filter_genes` ) and optional normalization (on size or via `scanpy.sc.pp.normalize_total`),
+    log transformation (`scanpy.pp.log1p`), scaling (`scanpy.pp.scale`), and PCA calculation (`scanpy.tl.pca`) for transcriptomics data
     contained in the `sdata`. qc metrics are added to `sdata.tables[output_layer].obs` using `scanpy.pp.calculate_qc_metrics`.
 
     Parameters
@@ -64,17 +56,9 @@
     min_cells
         Minimum number of cells a gene should be in to be kept (passed to `scanpy.pp.filter_genes`).
     size_norm
-<<<<<<< HEAD
         If True, normalization is based on the size of the nucleus/cell. If False, `scanpy.sc.pp.normalize_total` is used for normalization.
     max_value_scale
-        The maximum value to which data will be scaled.
-=======
-        If `True`, normalization is based on the size of the nucleus/cell. Else the normalize_total function of scanpy is used.
-    highly_variable_genes
-        If `True`, will only retain highly variable genes, as calculated by `scanpy.pp.highly_variable_genes`.
-    highly_variable_genes_kwargs
-        Keyword arguments passed to `scanpy.pp.highly_variable_genes`. Ignored if `highly_variable_genes` is `False`.
->>>>>>> 005ad265
+        The maximum value to which data will be scaled, using `scanpy.pp.scale`.
     n_comps
         Number of principal components to calculate.
     overwrite
@@ -145,8 +129,9 @@
     """
     Preprocess a table (AnnData) attribute of a SpatialData object for proteomics data.
 
-    Performs optional normalization (on size or via `scanpy.sc.pp.normalize_total`), log transformation, scaling/quantile normalization, and PCA calculation for proteomics data
-    contained in the `sdata`.
+    Performs optional normalization (on size or via `scanpy.sc.pp.normalize_total`), log transformation
+    (`scanpy.pp.log1p`), scaling (`scanpy.pp.scale`)/ quantile normalization and PCA calculation (`scanpy.tl.pca`)
+    for proteomics data contained in `sdata`.
 
     Parameters
     ----------
@@ -292,7 +277,6 @@
                 "Please choose between scaling via 'sp.pp.scale' or normalization by q quantile, not both."
             )
 
-<<<<<<< HEAD
         if scale:
             adata.raw = adata.copy()
             sc.pp.scale(adata, max_value=max_value_scale)
@@ -325,40 +309,6 @@
             output_layer=output_layer,
             region=self.labels_layer,
             overwrite=overwrite,
-=======
-        sdata.table.obs["shapeSize"] = sdata[shapes_layer].area
-
-    elif labels_layer is not None:
-        se = _get_spatial_element(sdata, layer=labels_layer)
-        sdata.table.obs["shapeSize"] = _get_mask_area(se.data)
-    else:
-        raise ValueError("Either specify a shapes layer or a labels layer.")
-
-    sdata.table.layers["raw_counts"] = sdata.table.X
-
-    if size_norm:
-        sdata.table.X = (sdata.table.X.T * 100 / sdata.table.obs.shapeSize.values).T
-    else:
-        sc.pp.normalize_total(sdata.table)
-
-    sc.pp.log1p(sdata.table)
-    if highly_variable_genes:
-        sc.pp.highly_variable_genes(sdata.table, inplace=True, **highly_variable_genes_kwargs)
-    # need to do .copy() here to set .raw value, because .scale still overwrites this .raw, which is unexpected behaviour
-    sdata.table.raw = sdata.table.copy()
-    if highly_variable_genes:
-        _adata = sdata.table[:, sdata.table.var.highly_variable].copy()
-        if sdata.table:
-            del sdata.table
-        sdata.table = _adata
-    sc.pp.scale(sdata.table, max_value=10)
-
-    # calculate the max amount of pc's possible
-    if min(sdata.table.shape) < n_comps:
-        n_comps = min(sdata.table.shape)
-        log.warning(
-            f"amount of pc's was set to {min( sdata.table.shape)} because of the dimensionality of the AnnData object."
->>>>>>> 005ad265
         )
 
         if update_shapes_layers:
