from __future__ import annotations

import numpy as np
import pandas as pd
from numpy.typing import NDArray
from pandas import DataFrame
from skimage.measure import moments, regionprops, regionprops_table
from skimage.measure._regionprops import RegionProperties
from spatialdata import SpatialData

from sparrow.image._image import _get_spatial_element
from sparrow.table._table import _add_table_layer
from sparrow.utils._keys import _CELL_INDEX, _INSTANCE_KEY, _REGION_KEY
from sparrow.utils.pylogger import get_pylogger

log = get_pylogger(__name__)


def add_regionprop_features(
    sdata: SpatialData,
    labels_layer: str | None = None,
<<<<<<< HEAD
    table_layer: str | None = None,
):
=======
) -> SpatialData:
>>>>>>> 29a51a75
    """
    Enhances a SpatialData object with region property features calculated from the specified labels layer, updating its table attribute (`sdata.tables[table_layer]`) with these computed cellular properties.

    This function computes various geometric and morphological properties for each labeled region (presumed cells)
    found in the specified layer of the SpatialData object. These properties include measures such as area,
    eccentricity, axis lengths, perimeter, and several custom ratios and metrics providing insights into
    each cell's shape and structure. The calculated properties are appended to the observations in the SpatialData
    object's underlying table (`sdata.tables[table_layer]`).

    Parameters
    ----------
    sdata
        The SpatialData object containing spatial information about cells/nuclei. This object will be updated with
        new region property features.
    labels_layer
        The name of the layer in `sdata` that contains the labeled regions, typically derived from a segmentation
        process. Each distinct label corresponds to a different cell, and properties will be calculated for these
        labeled regions. If not provided, the function will default to the 'last' labels layer in `sdata`.
    table_layer: str, optional
        The table layer in `sdata.tables` to which the features will be added.

    Returns
    -------
<<<<<<< HEAD
    SpatialData
        The original SpatialData object, updated to include a range of new region-specific property measurements
        in its `sdata.tables[table_layer].obs` attribute.
=======
    The original SpatialData object, updated to include a range of new region-specific property measurements
    in its `sdata.table.obs` attribute.
>>>>>>> 29a51a75

    Notes
    -----
    - The function operates by pulling the required data (masks) into memory for processing, as the underlying 'skimage.measure.regionprops'
      functionality does not support lazy loading. Consequently, sufficient memory must be available for large datasets.
<<<<<<< HEAD
    - Computed properties are merged (using keys `_INSTANCE_KEY` and `_REGION_KEY` in `sdata.tables[table_layer].obs`)
    with the existing observations within the SpatialData's table (`sdata.tables[table_layer].obs`).
=======
    - Computed properties are merged (using keys `_INSTANCE_KEY` and `_REGION_KEY` in `sdata.table.obs`) with the existing observations within the SpatialData's table (`sdata.table.obs`).
>>>>>>> 29a51a75

    Example
    -------
    >>> sdata = sp.im.align_labels_layers(
    ...     sdata,
    ...     labels_layer_1="masks_nuclear",
    ...     labels_layer_2="masks_whole",
    ...     output_labels_layer="masks_nuclear_aligned",
    ...     output_shapes_layer=None,
    ...     overwrite=True,
    ...     chunks=256,
    ...     depth=100,
    ... )
    >>>
    >>> sdata = sp.tb.allocate_intensity(
    ...     sdata, img_layer="raw_image", labels_layer="masks_whole", output_layer="table_intensities", chunks=100
    ... )
    >>>
    >>> sdata = sp.tb.allocate_intensity(
    ...     sdata, img_layer="raw_image", labels_layer="masks_nuclear_aligned", output_layer="table_intensities", chunks=100, append=True
    ... )
    >>>
    >>> sdata = sp.tb.add_regionprop_features(
    ...     sdata, labels_layer="masks_whole", table_layer="table_intensities",
    ... )
    >>>
    >>> sdata = sp.tb.add_regionprop_features(
    ...     sdata, labels_layer="masks_nuclear_aligned", table_layer="table_intensities",
    ... )
    """
    if labels_layer is None:
        labels_layer = [*sdata.labels][-1]
        log.warning(
            f"No labels layer specified. "
            f"Using mask from labels layer '{labels_layer}' of the provided SpatialData object."
        )

    if table_layer is None:
        raise ValueError("Please specify a `table_layer`.")

    se = _get_spatial_element(sdata, layer=labels_layer)

    # pull masks in in memory. skimage.measure.regionprops does not work with lazy objects.
    masks = se.data.compute()

    cell_props = _calculate_regionprop_features(masks)

    assert _INSTANCE_KEY in cell_props.columns, f"'cell_props' should contain '{_INSTANCE_KEY}' column"
    assert _REGION_KEY not in cell_props.columns, f"'cell_props' should not contain '{_REGION_KEY}' columns."
    assert (
        _REGION_KEY in sdata.tables[table_layer].obs
    ), f"Please link observation to a labels_layer using the '{_REGION_KEY}' column in 'sdata.tables[{table_layer}].obs'"
    assert (
        _INSTANCE_KEY in sdata.tables[table_layer].obs
    ), f"Please add unique {_INSTANCE_KEY} (uint) for every observation in 'sdata.tables[{table_layer}]', e.g. see 'sp.table.allocate_intensity'."

    cell_props[_REGION_KEY] = pd.Categorical([labels_layer] * len(cell_props))

    extra_cells = sum(~cell_props[_INSTANCE_KEY].isin(sdata.tables[table_layer].obs[_INSTANCE_KEY].values))
    if extra_cells:
        log.warning(
            f"Calculated properties of {  extra_cells  } cells/nuclei obtained from labels layer '{labels_layer}' "
            f"will not be added to 'sdata.tables[{table_layer}].obs', because their '{_INSTANCE_KEY}' are not in 'sdata.tables[{table_layer}].obs.{_INSTANCE_KEY}'. "
            "Please first append their intensities with the 'allocate_intensity' function "
            "if they should be included."
        )

    # sanity check (check that _INSTANCE_KEY unique for given labels_layer, otherwise unexpected behaviour when merging)
    for _df in [sdata.tables[table_layer].obs, cell_props]:
        assert (
            not _df[_df[_REGION_KEY] == labels_layer][_INSTANCE_KEY].duplicated().any()
        ), f"{_INSTANCE_KEY} should be unique for given '{_REGION_KEY}'"

    # make copy, otherwise we would update inplace, which could give issues if we are not allowed to overwrite in the next step (i.e. disagreement between on-disk `sdata` and in memory `sdata``.)
    adata = sdata.tables[table_layer].copy()  # TODO think about this, maybe copy not necessary, as we always overwrite
    adata.obs.reset_index(inplace=True)
    adata.obs = adata.obs.merge(cell_props, on=[_REGION_KEY, _INSTANCE_KEY], how="left", suffixes=("", "_y"))
    adata.obs[_REGION_KEY] = adata.obs[_REGION_KEY].astype("category")

    for _column_name in adata.obs.columns:
        if _column_name in [_REGION_KEY, _INSTANCE_KEY, _CELL_INDEX]:
            continue
        if f"{_column_name}_y" in adata.obs.columns:
            adata.obs[_column_name] = adata.obs[f"{_column_name}_y"].fillna(adata.obs[_column_name])
            adata.obs.drop(columns=f"{_column_name}_y", inplace=True)

    adata.obs.set_index(_CELL_INDEX, inplace=True, drop=True)

    sdata = _add_table_layer(
        sdata,
        adata=adata,
        output_layer=table_layer,
        region=adata.obs[_REGION_KEY].cat.categories.to_list(),
        overwrite=True,  # always overwrite, because we only add a .obs features.
    )

    return sdata


def _calculate_regionprop_features(
    masks: NDArray,
) -> DataFrame:
    properties = [
        "label",
        "area",
        "eccentricity",
        "major_axis_length",
        "minor_axis_length",
        "perimeter",
        "centroid",
        "convex_area",
        "equivalent_diameter",
    ]

    cell_props = DataFrame(regionprops_table(masks, properties=properties))

    props = regionprops(masks)

    for _func in [
        _major_minor_axis_ratio,
        _perim_square_over_area,
        _major_axis_equiv_diam_ratio,
        _convex_hull_resid,
        _centroid_dif,
    ]:
        results = []
        for prop in props:
            results.append(_func(prop))
        cell_props[_func.__name__] = results

    _cells_id = cell_props.label.astype(int)
    cell_props[_INSTANCE_KEY] = _cells_id
    cell_props = cell_props.set_index("label")
    cell_props.index.name = _CELL_INDEX
    cell_props.index = cell_props.index.map(str)

    return cell_props


# following helper functions taken from
# https://github.com/angelolab/ark-analysis/blob/main/src/ark/segmentation/regionprops_extraction.py


def _major_minor_axis_ratio(prop: RegionProperties) -> float:
    if prop.minor_axis_length == 0:
        return float("NaN")
    else:
        return prop.major_axis_length / prop.minor_axis_length


def _perim_square_over_area(prop: RegionProperties) -> float:
    return np.square(prop.perimeter) / prop.area


def _major_axis_equiv_diam_ratio(prop: RegionProperties) -> float:
    return prop.major_axis_length / prop.equivalent_diameter


def _convex_hull_resid(prop: RegionProperties) -> float:
    return (prop.convex_area - prop.area) / prop.convex_area


def _centroid_dif(prop: RegionProperties) -> float:
    cell_image = prop.image
    cell_M = moments(cell_image)
    cell_centroid = np.array([cell_M[1, 0] / cell_M[0, 0], cell_M[0, 1] / cell_M[0, 0]])

    convex_image = prop.convex_image
    convex_M = moments(convex_image)
    convex_centroid = np.array([convex_M[1, 0] / convex_M[0, 0], convex_M[0, 1] / convex_M[0, 0]])

    centroid_dist = np.linalg.norm(cell_centroid - convex_centroid) / np.sqrt(prop.area)

    return centroid_dist<|MERGE_RESOLUTION|>--- conflicted
+++ resolved
@@ -19,12 +19,8 @@
 def add_regionprop_features(
     sdata: SpatialData,
     labels_layer: str | None = None,
-<<<<<<< HEAD
     table_layer: str | None = None,
 ):
-=======
-) -> SpatialData:
->>>>>>> 29a51a75
     """
     Enhances a SpatialData object with region property features calculated from the specified labels layer, updating its table attribute (`sdata.tables[table_layer]`) with these computed cellular properties.
 
@@ -48,25 +44,16 @@
 
     Returns
     -------
-<<<<<<< HEAD
     SpatialData
         The original SpatialData object, updated to include a range of new region-specific property measurements
         in its `sdata.tables[table_layer].obs` attribute.
-=======
-    The original SpatialData object, updated to include a range of new region-specific property measurements
-    in its `sdata.table.obs` attribute.
->>>>>>> 29a51a75
 
     Notes
     -----
     - The function operates by pulling the required data (masks) into memory for processing, as the underlying 'skimage.measure.regionprops'
       functionality does not support lazy loading. Consequently, sufficient memory must be available for large datasets.
-<<<<<<< HEAD
     - Computed properties are merged (using keys `_INSTANCE_KEY` and `_REGION_KEY` in `sdata.tables[table_layer].obs`)
     with the existing observations within the SpatialData's table (`sdata.tables[table_layer].obs`).
-=======
-    - Computed properties are merged (using keys `_INSTANCE_KEY` and `_REGION_KEY` in `sdata.table.obs`) with the existing observations within the SpatialData's table (`sdata.table.obs`).
->>>>>>> 29a51a75
 
     Example
     -------
