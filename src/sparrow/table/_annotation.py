--- conflicted
+++ resolved
@@ -25,18 +25,11 @@
     path_marker_genes: str,
     delimiter=",",
     row_norm: bool = False,
-<<<<<<< HEAD
-    repl_columns: Optional[Dict[str, str]] = None,
-    del_celltypes: Optional[List[str]] = None,
+    repl_columns: dict[str, str] | None = None,
+    del_celltypes: dict[str] | None = None,
     input_dict: bool = False,
     overwrite: bool = False,
-) -> Tuple[SpatialData, list[str], list[str]]:
-=======
-    repl_columns: dict[str, str] | None = None,
-    del_celltypes: list[str] | None = None,
-    input_dict=False,
-) -> tuple[dict, pd.DataFrame]:
->>>>>>> 29a51a75
+) -> tuple[SpatialData, list[str], list[str]]:
     """
     The function loads marker genes from a CSV file and scores cells for each cell type using those markers using scanpy's `sc.tl.score_genes` function.
 
@@ -47,7 +40,6 @@
     ----------
     sdata
         Data containing spatial information.
-<<<<<<< HEAD
     labels_layer : str or Iterable[str]
         The labels layer(s) of `sdata` used to select the cells via the _REGION_KEY in `sdata.tables[table_layer].obs`.
         Note that if `output_layer` is equal to `table_layer` and overwrite is True,
@@ -58,9 +50,6 @@
     output_layer: str, optional
         The output table layer in `sdata` to which table layer with results of annotation will be written.
     path_marker_genes : str
-=======
-    path_marker_genes
->>>>>>> 29a51a75
         Path to the CSV file containing the marker genes.
         CSV file should be a one-hot encoded matrix with cell types listed in the first row, and marker genes in the first column.
     delimiter
@@ -81,15 +70,12 @@
 
     Returns
     -------
-<<<<<<< HEAD
+    SpatialData
+        Updated `sdata`.
     list[str]
         list of strings, with all celltypes that are scored (but are not in the del_celltypes list).
     list[str]
         list of strings, with all celltypes, some of which may not be scored, because their corresponding transcripts do not appear in the region of interest. _UNKNOWN_CELLTYPE_KEY, is also added if it is detected.
-=======
-    A dictionary with cell types as keys and their respective marker genes as values.
-    A DataFrame with the following structure. Index: cells, which corresponds to individual cell IDs. Columns: celltypes, as provided via the markers file. Values: Score obtained using scanpy's score_genes function for each cell type and for each cell.
->>>>>>> 29a51a75
 
     Notes
     -----
@@ -166,21 +152,14 @@
 
 def cluster_cleanliness(
     sdata: SpatialData,
-<<<<<<< HEAD
     labels_layer: list[str],
     table_layer: str,
     output_layer: str,
-    celltypes: List[str],
-    celltype_indexes: Optional[Dict[str, int]] = None,
-    colors: Optional[List[str]] = None,
-    overwrite: bool = False,
-) -> Tuple[SpatialData, Optional[dict]]:
-=======
     celltypes: list[str],
     celltype_indexes: dict[str, int] | None = None,
     colors: list[str] | None = None,
+    overwrite: bool = False,
 ) -> tuple[SpatialData, dict | None]:
->>>>>>> 29a51a75
     """
     Re-calculates annotations, potentially following corrections to the list of celltypes, or after a manual update of the assigned scores per cell type via e.g. `correct_marker_genes`.
 
@@ -191,7 +170,6 @@
     ----------
     sdata
         Data containing spatial information.
-<<<<<<< HEAD
     labels_layer : str or Iterable[str]
         The labels layer(s) of `sdata` used to select the cells via the _REGION_KEY in `sdata.tables[table_layer].obs`.
         Note that if `output_layer` is equal to `table_layer` and overwrite is True,
@@ -204,11 +182,6 @@
     celltypes : List[str]
         List of celltypes that you want to use for annotation, can be a subset of what is available in .obs of corresponding table.
     celltype_indexes : dict, optional
-=======
-    celltypes
-        List of celltypes used for annotation.
-    celltype_indexes
->>>>>>> 29a51a75
         Dictionary with cell type as keys and indexes as values.
         Cell types with provided indexes will be grouped together under new cell type provided as key.
         E.g.:
@@ -223,6 +196,7 @@
     Returns
     -------
     Updated spatial data after the cleanliness analysis.
+
     Dictionary with cell types as keys and their corresponding colors as values.
     """
     process_table_instance = ProcessTable(sdata, labels_layer=labels_layer, table_layer=table_layer)
@@ -287,21 +261,12 @@
 
 
 def _annotate_celltype(
-<<<<<<< HEAD
     adata: AnnData,
-    celltypes: List[str],
-    row_norm: bool = False,
-    celltype_column: str = _ANNOTATION_KEY,
-) -> Tuple[SpatialData, list[str]]:
-    scoresper_cluster = adata.obs[[col for col in adata.obs if col in celltypes]]
-=======
-    sdata: SpatialData,
     celltypes: list[str],
     row_norm: bool = False,
     celltype_column: str = _ANNOTATION_KEY,
-) -> tuple[SpatialData, pd.DataFrame]:
-    scoresper_cluster = sdata.table.obs[[col for col in sdata.table.obs if col in celltypes]]
->>>>>>> 29a51a75
+) -> tuple[SpatialData, list[str]]:
+    scoresper_cluster = adata.obs[[col for col in adata.obs if col in celltypes]]
 
     # Row normalization for visualisation purposes
     if row_norm:
