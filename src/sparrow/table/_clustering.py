from __future__ import annotations

import inspect
from types import MappingProxyType
from typing import Any, Callable, Iterable, Mapping

import pandas as pd
import scanpy as sc
from anndata import AnnData
from sklearn.cluster import KMeans
from spatialdata import SpatialData

from sparrow.table._table import ProcessTable, _add_table_layer
from sparrow.utils.pylogger import get_pylogger

log = get_pylogger(__name__)


def kmeans(
    sdata: SpatialData,
    labels_layer: str | list[str] | None,
    table_layer: str,
    output_layer: str,
    calculate_umap: bool = True,
    rank_genes: bool = True,  # TODO move this to other function
    n_neighbors: int = 35,  # ignored if calculate_umap=False
    n_pcs: int = 17,  # ignored if calculate_umap=False
    n_clusters: int = 5,
    key_added="kmeans",
    index_names_var: Iterable[str] | None = None,
    index_positions_var: Iterable[int] | None = None,
    random_state: int = 100,
    overwrite: bool = False,
    **kwargs,  # keyword arguments for _kmeans
):
    """
    Applies KMeans clustering on the SpatialData object with optional UMAP calculation and gene ranking.

    This function executes the KMeans clustering algorithm (via `sklearn.cluster.KMeans`) on spatial data encapsulated by a SpatialData object.
    It optionally computes a UMAP (Uniform Manifold Approximation and Projection) for dimensionality reduction
    and ranks genes based on their contributions to the clustering. The clustering results, along with optional
    UMAP and gene ranking, are added to the `sdata.tables[output_layer]` for downstream analysis.

    Parameters
    ----------
    sdata : SpatialData
        The input SpatialData object.
    labels_layer : str | list[str] | None
        The labels layer(s) of `sdata` used to select the cells via the _REGION_KEY in `sdata.tables[table_layer].obs`.
        Note that if `output_layer` is equal to `table_layer` and overwrite is True,
        cells in `sdata.tables[table_layer]` linked to other `labels_layer` (via the _REGION_KEY), will be removed from `sdata.tables[table_layer]`.
        If a list of labels layers is provided, they will therefore be clustered together (e.g. multiple samples).
    table_layer: str, optional
        The table layer in `sdata` on which to perform clustering on.
    output_layer: str, optional
        The output table layer in `sdata` to which table layer with results of clustering will be written.
    calculate_umap : bool, default=True
        If True, calculates a UMAP via `scanpy.tl.umap` for visualization of computed clusters.
    rank_genes : bool, default=True
        If True, ranks genes based on their contributions to the clusters via `scanpy.tl.rank_genes_groups`. TODO: To be moved to a separate function.
    n_neighbors : int, default=35
        The number of neighbors to consider when calculating neighbors via `scanpy.pp.neighbors`. Ignored if `calculate_umap` is False.
    n_pcs : int, default=17
        The number of principal components to use when calculating neighbors via `scanpy.pp.neighbors`. Ignored if `calculate_umap` is False.
    n_clusters : int, default=5
        The number of clusters to form.
    key_added : str, default="kmeans"
        The key under which the clustering results are added to the SpatialData object (in `sdata.tables[table_layer].obs`).
    index_names_var:
        List of index names to subset in `sdata.tables[table_layer].var`. If None, `index_positions_var` will be used if not None.
    index_positions_var:
        List of integer positions to subset in `sdata.tables[table_layer].var`. Used if `index_names_var` is None.
    random_state : int, default=100
        A random state for reproducibility of the clustering.
    overwrite : bool, default=False
        If True, overwrites the `output_layer` if it already exists in `sdata`.
    **kwargs
        Additional keyword arguments passed to the KMeans algorithm.

    Returns
    -------
    SpatialData
        The input `sdata` with the clustering results added.

    Notes
    -----
    - The function adds a table layer, adding clustering labels, and optionally UMAP coordinates
      and gene rankings, facilitating downstream analyses and visualization.
    - Gene ranking based on cluster contributions is intended for identifying marker genes that characterize each cluster.

    Warnings
    --------
    - The function is intended for use with spatial omics data. Input data should be appropriately preprocessed
      (e.g. via `sp.tb.preprocess_transcriptomics` or `sp.tb.preprocess_proteomics`) to ensure meaningful clustering results.
    - The `rank_genes` functionality is marked for relocation to enhance modularity and clarity of the codebase.
    """
    cluster = Cluster(sdata, labels_layer=labels_layer, table_layer=table_layer)
    cluster.cluster(
        output_layer=output_layer,
        cluster_callable=_kmeans,
        key_added=key_added,
        index_names_var=index_names_var,
        index_positions_var=index_positions_var,
        calculate_umap=calculate_umap,
        calculate_neighbors=False,
        rank_genes=rank_genes,
        neigbors_kwargs={"n_neighbors": n_neighbors, "n_pcs": n_pcs, "random_state": random_state},
        umap_kwargs={"random_state": random_state},
        n_clusters=n_clusters,
        random_state=random_state,
        overwrite=overwrite,
        **kwargs,
    )

    return sdata


def leiden(
    sdata: SpatialData,
    labels_layer: str | list[str] | None,
    table_layer: str,
    output_layer: str,
    calculate_umap: bool = True,
    calculate_neighbors: bool = True,
    rank_genes: bool = True,  # TODO move this to other function
    n_neighbors: int = 35,
    n_pcs: int = 17,
    resolution: float = 0.8,
    key_added: str = "leiden",
    index_names_var: Iterable[str] | None = None,
    index_positions_var: Iterable[int] | None = None,
    random_state: int = 100,
    overwrite: bool = False,
    **kwargs,
):
    """
    Applies leiden clustering on the SpatialData object with optional UMAP calculation and gene ranking.

    This function executes the leiden clustering algorithm (via `sc.tl.leiden`) on spatial data encapsulated by a SpatialData object.
    It optionally computes a UMAP (Uniform Manifold Approximation and Projection) for dimensionality reduction
    and ranks genes based on their contributions to the clustering. The clustering results, along with optional
    UMAP and gene ranking, are added to the `sdata.table` for downstream analysis.

    Parameters
    ----------
<<<<<<< HEAD
    sdata : SpatialData
        The input SpatialData object.
    labels_layer : str | list[str] | None
        The labels layer(s) of `sdata` used to select the cells via the _REGION_KEY in `sdata.tables[table_layer].obs`.
        Note that if `output_layer` is equal to `table_layer` and overwrite is True,
        cells in `sdata.tables[table_layer]` linked to other `labels_layer` (via the _REGION_KEY), will be removed from `sdata.tables[table_layer]`.
        If a list of labels layers is provided, they will therefore be clustered together (e.g. multiple samples).
    table_layer: str
        The table layer in `sdata` on which to perform clustering on.
    output_layer: str
        The output table layer in `sdata` to which table layer with results of clustering will be written.
    calculate_umap : bool, default=True
        If True, calculates a UMAP via `scanpy.tl.umap` for visualization of computed clusters.
    calculate_neighbors : bool, default=True
        If True, calculates neighbors via `scanpy.pp.neighbors` required for leiden clustering. Set to False if neighbors are already calculated for `sdata.table`.
    rank_genes : bool, default=True
        If True, ranks genes based on their contributions to the clusters via `scanpy.tl.rank_genes_groups`. TODO: To be moved to a separate function.
    n_neighbors : int, default=35
        The number of neighbors to consider when calculating neighbors via `scanpy.pp.neighbors`. Ignored if `calculate_umap` is False.
    n_pcs : int, default=17
        The number of principal components to use when calculating neighbors via `scanpy.pp.neighbors`. Ignored if `calculate_umap` is False.
    resolution : float, default=0.8
        Cluster resolution passed to `scanpy.tl.leiden`.
    key_added : str, default="leiden"
        The key under which the clustering results are added to the SpatialData object (in `sdata.tables[table_layer].obs`).
    index_names_var:
        List of index names to subset in `sdata.tables[table_layer].var`. If None, `index_positions_var` will be used if not None.
    index_positions_var:
        List of integer positions to subset in `sdata.tables[table_layer].var`. Used if `index_names_var` is None.
    random_state : int, default=100
        A random state for reproducibility of the clustering.
    overwrite : bool, default=False
        If True, overwrites the `output_layer` if it already exists in `sdata`.
    **kwargs
        Additional keyword arguments passed to the leiden clusteting algorithm.

    Returns
    -------
    SpatialData
        The input `sdata` with the clustering results added.
=======
    sdata
        Input SpatialData object containing spatial data and annotations.
    pcs
        Number of principal components for neighborhood graph construction.
    neighbors
        Number of neighbors for neighborhood graph construction.
    cluster_resolution
        Resolution parameter for Leiden clustering (default is 0.8).

    Returns
    -------
    The modified SpatialData object containing clustering results and embeddings.
>>>>>>> 29a51a75

    Notes
    -----
    - The function updates the SpatialData object in-place, adding clustering labels, and optionally UMAP coordinates
      and gene rankings, facilitating downstream analyses and visualization.
    - Gene ranking based on cluster contributions is intended for identifying marker genes that characterize each cluster.

    Warnings
    --------
<<<<<<< HEAD
    - The function is intended for use with spatial omics data. Input data should be appropriately preprocessed
      (e.g. via `sp.tb.preprocess_transcriptomics` or `sp.tb.preprocess_proteomics`) to ensure meaningful clustering results.
    - The `rank_genes` functionality is marked for relocation to enhance modularity and clarity of the codebase.
=======
    sparrow.pl.cluster : Visualize the clustering and differential gene expression.
>>>>>>> 29a51a75
    """
    cluster = Cluster(sdata, labels_layer=labels_layer, table_layer=table_layer)
    sdata = cluster.cluster(
        output_layer=output_layer,
        cluster_callable=_leiden,
        key_added=key_added,
        index_names_var=index_names_var,
        index_positions_var=index_positions_var,
        calculate_umap=calculate_umap,
        calculate_neighbors=calculate_neighbors,
        rank_genes=rank_genes,
        neigbors_kwargs={"n_neighbors": n_neighbors, "n_pcs": n_pcs, "random_state": random_state},
        umap_kwargs={"random_state": random_state},
        resolution=resolution,
        random_state=random_state,
        overwrite=overwrite,
        **kwargs,  # keyword arguments for _leiden
    )
    return sdata


def _kmeans(
    adata: AnnData,
    key_added: str = "kmeans",
    **kwargs,
) -> AnnData:
    kmeans = KMeans(**kwargs).fit(adata.X)
    adata.obs[key_added] = pd.Categorical(kmeans.labels_)
    return adata


def _leiden(
    adata: AnnData,
    key_added: str = "leiden",
    resolution: float = 0.8,
    **kwargs,  # kwargs passed to leiden
) -> AnnData:
    if "neighbors" not in adata.uns.keys():
        raise RuntimeError(
            "Please first compute neighbors before calculating leiden cluster, by passing 'calculate_neighbors=True' to 'sp.tb.leiden'"
        )

    sc.tl.leiden(adata, resolution=resolution, key_added=key_added, **kwargs)

    return adata


class Cluster(ProcessTable):
    def _perform_clustering(self, adata: AnnData, cluster_callable: Callable, key_added: str, **kwargs):
        """Perform the specified clustering on the AnnData object."""
        cluster_callable(adata, key_added=key_added, **kwargs)

    def cluster(
        self,
        output_layer: str,
        cluster_callable: Callable = _leiden,  # callable that takes in adata and returns adata with adata.obs[ "key_added" ] column added.
        key_added: str = "leiden",
        index_names_var: Iterable[str] | None = None,
        index_positions_var: Iterable[int] | None = None,
        calculate_umap: bool = True,
        calculate_neighbors: bool = True,
        rank_genes: bool = True,
        neigbors_kwargs: Mapping[str, Any] = MappingProxyType({}),  # keyword arguments passed to sc.pp.neighbors
        umap_kwargs: Mapping[str, Any] = MappingProxyType({}),  # keyword arguments passed to sc.tl.umap
        overwrite: bool = False,
        **kwargs,
    ) -> SpatialData:
        """Run the preprocessing, optional neighborhood graph computation, optional UMAP computation, and clustering on 'sdata.table'."""
        adata = self._get_adata(index_names_var=index_names_var, index_positions_var=index_positions_var)

        if calculate_neighbors:
            if "neighbors" in adata.uns.keys():
                log.warning(
                    "'neighbors' already in 'adata.uns', recalculating neighbors. Consider passing 'calculate_neigbors=False'."
                )
            sc.pp.neighbors(adata, **neigbors_kwargs)
        if calculate_umap:
            if "neighbors" not in adata.uns.keys():
                log.info("'neighbors not in 'adata.uns', computing neighborhood graph before calculating umap.")
                sc.pp.neighbors(adata, **neigbors_kwargs)
            sc.tl.umap(adata, **umap_kwargs)

        if key_added in adata.obs.columns:
            log.warning(f"The column '{key_added}' already exists in the Anndata object. Proceeding to overwrite it.")

        self._sanity_check(cluster_callable=cluster_callable)
        self._perform_clustering(adata, cluster_callable=cluster_callable, key_added=key_added, **kwargs)
        assert key_added in adata.obs.columns

        # TODO move this ranking of genes to somewhere else
        if rank_genes:
            sc.tl.rank_genes_groups(adata, groupby=key_added, method="wilcoxon")

        self.sdata = _add_table_layer(
            self.sdata,
            adata=adata,
            output_layer=output_layer,
            region=self.labels_layer,
            overwrite=overwrite,
        )

        return self.sdata

    def _sanity_check(self, cluster_callable: Callable):
        assert (
            "key_added" in inspect.signature(cluster_callable).parameters
        ), f"Callable '{cluster_callable.__name__}' must include the parameter 'key_added'."<|MERGE_RESOLUTION|>--- conflicted
+++ resolved
@@ -51,7 +51,7 @@
         cells in `sdata.tables[table_layer]` linked to other `labels_layer` (via the _REGION_KEY), will be removed from `sdata.tables[table_layer]`.
         If a list of labels layers is provided, they will therefore be clustered together (e.g. multiple samples).
     table_layer: str, optional
-        The table layer in `sdata` on which to perform clustering on.
+        The table layer in `sdata` on which to perform clustering.
     output_layer: str, optional
         The output table layer in `sdata` to which table layer with results of clustering will be written.
     calculate_umap : bool, default=True
@@ -143,7 +143,6 @@
 
     Parameters
     ----------
-<<<<<<< HEAD
     sdata : SpatialData
         The input SpatialData object.
     labels_layer : str | list[str] | None
@@ -184,20 +183,6 @@
     -------
     SpatialData
         The input `sdata` with the clustering results added.
-=======
-    sdata
-        Input SpatialData object containing spatial data and annotations.
-    pcs
-        Number of principal components for neighborhood graph construction.
-    neighbors
-        Number of neighbors for neighborhood graph construction.
-    cluster_resolution
-        Resolution parameter for Leiden clustering (default is 0.8).
-
-    Returns
-    -------
-    The modified SpatialData object containing clustering results and embeddings.
->>>>>>> 29a51a75
 
     Notes
     -----
@@ -207,13 +192,9 @@
 
     Warnings
     --------
-<<<<<<< HEAD
     - The function is intended for use with spatial omics data. Input data should be appropriately preprocessed
       (e.g. via `sp.tb.preprocess_transcriptomics` or `sp.tb.preprocess_proteomics`) to ensure meaningful clustering results.
     - The `rank_genes` functionality is marked for relocation to enhance modularity and clarity of the codebase.
-=======
-    sparrow.pl.cluster : Visualize the clustering and differential gene expression.
->>>>>>> 29a51a75
     """
     cluster = Cluster(sdata, labels_layer=labels_layer, table_layer=table_layer)
     sdata = cluster.cluster(
