--- conflicted
+++ resolved
@@ -1,175 +1,170 @@
-"""
-Napari widget for cell segmentation of
-cleaned (Resolve) spatial transcriptomics
-microscopy images with nuclear stains.
-Segmentation is performed with Squidpy ImageContainer and segment.
-Setting "Enable async tiling" is needed to see intermediate results.
-> The tiles do not seem to be computed
-Setting "Render Images async" is needed to remove jank from rendering.
-> However, this messes with the cache and needlessly does segmentation on movement
-"""
-
-from enum import Enum
-from typing import Callable, List, Tuple
-
-import napari
-import napari.layers
-import napari.types
-import numpy as np
-import squidpy.im as sq
-from magicgui import magic_factory
-from napari.qt.threading import thread_worker
-from napari.utils.notifications import show_info
-
-import napari_spongepy.utils as utils
-
-log = utils.get_pylogger(__name__)
-
-
-class ModelOption(Enum):
-    nuclei = "nuclei"
-    cyto = "cyto"
-
-
-def segmentImage(
-    img: np.ndarray,
-    device: str = "cpu",
-    min_size: int = 80,
-    flow_threshold: float = 0.6,
-    diameter: int = 55,
-    cellprob_threshold: int = 0,
-    model_type: str = "nuclei",
-    channels: List[int] = [0, 0],
-    left_corner: Tuple[int, int] = None,
-    size: Tuple[int, int] = None,
-) -> Tuple[np.ndarray, sq.ImageContainer]:
-    from napari_spongepy.functions import segmentation
-
-    img = np.squeeze(img)
-    ic = sq.ImageContainer(img)
-
-    # Convert image to imageContainer and crop
-<<<<<<< HEAD
-    if left_corner and size:
-        ic = ic.crop_corner(*left_corner, size)
-=======
-    if left_corner is not None and size is not None:
-        ic = sq.ImageContainer(img).crop_corner(*left_corner, size)
-        img = ic.data.image.squeeze().to_numpy()
->>>>>>> a5e00c09
-
-    mask, _, _, ic = segmentation(
-        ic,
-        device,
-        min_size,
-        flow_threshold,
-        diameter,
-        cellprob_threshold,
-        model_type,
-        channels,
-    )
-
-    return mask, ic
-
-
-@thread_worker(progress=True)
-def _segmentation_worker(
-    img: np.ndarray,
-    method: Callable,
-    fn_kwargs=None,
-) -> Tuple[np.ndarray, sq.ImageContainer]:
-    """
-    segment image in a thread worker
-    """
-
-    return method(img, **fn_kwargs)
-
-
-@magic_factory(
-    call_button="Segment",
-    cell_threshold={"widget_type": "SpinBox", "min": -50, "max": 100},
-    channels={"layout": "vertical", "options": {"min": 0, "max": 3}},
-)
-def segment_widget(
-    viewer: napari.Viewer,
-    image: napari.layers.Image,
-    subset: napari.layers.Shapes,
-    device: str = "cpu",
-    min_size: int = 80,
-    flow_threshold: float = 0.8,
-    diameter: int = 50,
-    cell_threshold: int = -2,
-    model_type: ModelOption = ModelOption.nuclei,
-    channels: List[int] = [0, 0],
-):
-
-    if image is None:
-        raise ValueError("Please select an image")
-
-    fn_kwargs = {
-        "device": device,
-        "min_size": min_size,
-        "flow_threshold": flow_threshold,
-        "diameter": diameter,
-        "cellprob_threshold": cell_threshold,
-        "model_type": model_type.value,
-        "channels": channels,
-    }
-
-    # Subset shape
-    if subset:
-        # Check if shapes layer only holds one shape and shape is rectangle
-        if len(subset.shape_type) != 1 or subset.shape_type[0] != "rectangle":
-            raise ValueError("Please select one rectangular subset")
-
-        coordinates = np.array(subset.data[0])
-        left_corner = coordinates[coordinates.sum(axis=1).argmin()].astype(int)
-        size = (
-            int(coordinates[:, 0].max() - coordinates[:, 0].min()),
-            int(coordinates[:, 1].max() - coordinates[:, 1].min()),
-        )
-
-        fn_kwargs["left_corner"] = left_corner
-        fn_kwargs["size"] = size
-
-        # If we select the cleaned image which is cropped, adjust for corner coordinates offset
-        if "left_corner" in viewer.layers[image.name].metadata:
-            fn_kwargs["left_corner"] = (
-                left_corner - viewer.layers[image.name].metadata["left_corner"]
-            )
-
-    worker = _segmentation_worker(image.data, segmentImage, fn_kwargs=fn_kwargs)
-
-    layer_name = utils.SEGMENT
-
-    def add_labels(img, ic):
-        try:
-            # if the layer exists, update its data
-            layer = viewer.layers[layer_name]
-            viewer.layers.remove(layer)
-
-            log.info(f"Refreshing {layer_name}")
-        except KeyError:
-            # otherwise add it to the viewer
-            log.info(f"Adding {layer_name}")
-
-        # Translate image to appear on selected region
-        viewer.add_labels(
-            img,
-            visible=True,
-            name=layer_name,
-            translate=left_corner if subset else None,
-        )
-
-        viewer.layers[utils.SEGMENT].metadata["ic"] = ic
-        if subset:
-            viewer.layers[utils.SEGMENT].metadata["left_corner"] = left_corner
-        show_info("Segmentation finished")
-
-    worker.returned.connect(add_labels)
-    show_info(
-        "Segmentation started" + ", CPU selected: might take some time"
-        if device == "cpu"
-        else ""
-    )
-    worker.start()
+"""
+Napari widget for cell segmentation of
+cleaned (Resolve) spatial transcriptomics
+microscopy images with nuclear stains.
+Segmentation is performed with Squidpy ImageContainer and segment.
+Setting "Enable async tiling" is needed to see intermediate results.
+> The tiles do not seem to be computed
+Setting "Render Images async" is needed to remove jank from rendering.
+> However, this messes with the cache and needlessly does segmentation on movement
+"""
+
+from enum import Enum
+from typing import Callable, List, Tuple
+
+import napari
+import napari.layers
+import napari.types
+import numpy as np
+import squidpy.im as sq
+from magicgui import magic_factory
+from napari.qt.threading import thread_worker
+from napari.utils.notifications import show_info
+
+import napari_spongepy.utils as utils
+
+log = utils.get_pylogger(__name__)
+
+
+class ModelOption(Enum):
+    nuclei = "nuclei"
+    cyto = "cyto"
+
+
+def segmentImage(
+    img: np.ndarray,
+    device: str = "cpu",
+    min_size: int = 80,
+    flow_threshold: float = 0.6,
+    diameter: int = 55,
+    cellprob_threshold: int = 0,
+    model_type: str = "nuclei",
+    channels: List[int] = [0, 0],
+    left_corner: Tuple[int, int] = None,
+    size: Tuple[int, int] = None,
+) -> Tuple[np.ndarray, sq.ImageContainer]:
+    from napari_spongepy.functions import segmentation
+
+    img = np.squeeze(img)
+    ic = sq.ImageContainer(img)
+
+    # Convert image to imageContainer and crop
+    if left_corner is not None and size is not None:
+        ic = sq.ImageContainer(img).crop_corner(*left_corner, size)
+        img = ic.data.image.squeeze().to_numpy()
+
+    mask, _, _, ic = segmentation(
+        ic,
+        device,
+        min_size,
+        flow_threshold,
+        diameter,
+        cellprob_threshold,
+        model_type,
+        channels,
+    )
+
+    return mask, ic
+
+
+@thread_worker(progress=True)
+def _segmentation_worker(
+    img: np.ndarray,
+    method: Callable,
+    fn_kwargs=None,
+) -> Tuple[np.ndarray, sq.ImageContainer]:
+    """
+    segment image in a thread worker
+    """
+
+    return method(img, **fn_kwargs)
+
+
+@magic_factory(
+    call_button="Segment",
+    cell_threshold={"widget_type": "SpinBox", "min": -50, "max": 100},
+    channels={"layout": "vertical", "options": {"min": 0, "max": 3}},
+)
+def segment_widget(
+    viewer: napari.Viewer,
+    image: napari.layers.Image,
+    subset: napari.layers.Shapes,
+    device: str = "cpu",
+    min_size: int = 80,
+    flow_threshold: float = 0.8,
+    diameter: int = 50,
+    cell_threshold: int = -2,
+    model_type: ModelOption = ModelOption.nuclei,
+    channels: List[int] = [0, 0],
+):
+
+    if image is None:
+        raise ValueError("Please select an image")
+
+    fn_kwargs = {
+        "device": device,
+        "min_size": min_size,
+        "flow_threshold": flow_threshold,
+        "diameter": diameter,
+        "cellprob_threshold": cell_threshold,
+        "model_type": model_type.value,
+        "channels": channels,
+    }
+
+    # Subset shape
+    if subset:
+        # Check if shapes layer only holds one shape and shape is rectangle
+        if len(subset.shape_type) != 1 or subset.shape_type[0] != "rectangle":
+            raise ValueError("Please select one rectangular subset")
+
+        coordinates = np.array(subset.data[0])
+        left_corner = coordinates[coordinates.sum(axis=1).argmin()].astype(int)
+        size = (
+            int(coordinates[:, 0].max() - coordinates[:, 0].min()),
+            int(coordinates[:, 1].max() - coordinates[:, 1].min()),
+        )
+
+        fn_kwargs["left_corner"] = left_corner
+        fn_kwargs["size"] = size
+
+        # If we select the cleaned image which is cropped, adjust for corner coordinates offset
+        if "left_corner" in viewer.layers[image.name].metadata:
+            fn_kwargs["left_corner"] = (
+                left_corner - viewer.layers[image.name].metadata["left_corner"]
+            )
+
+    worker = _segmentation_worker(image.data, segmentImage, fn_kwargs=fn_kwargs)
+
+    layer_name = utils.SEGMENT
+
+    def add_labels(img, ic):
+        try:
+            # if the layer exists, update its data
+            layer = viewer.layers[layer_name]
+            viewer.layers.remove(layer)
+
+            log.info(f"Refreshing {layer_name}")
+        except KeyError:
+            # otherwise add it to the viewer
+            log.info(f"Adding {layer_name}")
+
+        # Translate image to appear on selected region
+        viewer.add_labels(
+            img,
+            visible=True,
+            name=layer_name,
+            translate=left_corner if subset else None,
+        )
+
+        viewer.layers[utils.SEGMENT].metadata["ic"] = ic
+        if subset:
+            viewer.layers[utils.SEGMENT].metadata["left_corner"] = left_corner
+        show_info("Segmentation finished")
+
+    worker.returned.connect(add_labels)
+    show_info(
+        "Segmentation started" + ", CPU selected: might take some time"
+        if device == "cpu"
+        else ""
+    )
+    worker.start()