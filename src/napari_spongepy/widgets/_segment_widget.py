--- conflicted
+++ resolved
@@ -96,13 +96,7 @@
         chunks=chunks,
         fn_kwargs=fn_kwargs,
     )
-<<<<<<< HEAD
     s = utils.ic_to_da(ic, "segment_watershed", reduce_c=reduce_c, reduce_z=reduce_z)
-=======
-    s = utils.ic_to_da(ic, label_segmentation, reduce_c=reduce_c, reduce_z=reduce_z)
-    if subset:
-        s = s[subset]
->>>>>>> 4bfebe62
 
     # make a dummy lower-res array to trigger multi-scale rendering
     dummy_s = da.zeros(tuple(np.array(s.shape) // 2)).astype(np.uint8)
