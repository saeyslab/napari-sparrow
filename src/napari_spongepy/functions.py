<<<<<<< HEAD
# %load_ext autoreload
# %autoreload 2
from typing import List, Optional, Tuple

# %matplotlib widget
import cv2
import geopandas
import matplotlib
import matplotlib.pyplot as plt
import numpy as np
import pandas as pd
import rasterio
import scanpy as sc
import seaborn as sns
import shapely
import torch
from anndata import AnnData
from basicpy import BaSiC
from cellpose import models
from rasterio import features
from scipy import ndimage
from skimage import io


def BasiCCorrection(
    path_image: str = None, img: np.ndarray = None
) -> Tuple[np.ndarray, np.ndarray, np.ndarray]:
    "This function corrects for the tiling effect that occurs in RESOLVE data"

    if img is None:
        img = io.imread(path_image)

    # create the tiles
    tiles = []
    for i in range(0, int(img.shape[0] / 2144)):  # over the rows
        for j in range(0, int(img.shape[1] / 2144)):
            temp = img[i * 2144 : (i + 1) * 2144, j * 2144 : (j + 1) * 2144]
            tiles.append(temp)
    # measure the filters
    tiles = np.array(tiles)
    basic = BaSiC(get_darkfield=True, lambda_flatfield_coef=10, device="gpu")
    basic.fit(tiles)
    flatfield = basic.flatfield
    tiles_corrected = basic.transform(tiles)

    # stitch the tiles back together
    i_new = np.zeros(img.shape)
    k = 0
    for i in range(0, int(img.shape[0] / 2144)):  # over the rows
        for j in range(0, int(img.shape[1] / 2144)):
            i_new[
                i * 2144 : (i + 1) * 2144, j * 2144 : (j + 1) * 2144
            ] = tiles_corrected[k]
            k = k + 1

    return i_new.astype(np.uint16), flatfield, img


def BasiCCorrectionPlot(img: np.ndarray, flatfield, img_orig: np.ndarray) -> None:
    plt.imshow(flatfield, cmap="gray")
    plt.title("correction performed per tile")

    fig, ax = plt.subplots(1, 2, figsize=(20, 10))
    ax[0].imshow(img, cmap="gray")
    ax[0].set_title("corrected image")
    ax[1].imshow(img_orig, cmap="gray")
    ax[1].set_title("original image")


def preprocessImage(
    img: np.ndarray = None,
    path_image: str = None,
    contrast_clip: float = 2.5,
    size_tophat: int = None,
) -> Tuple[np.ndarray, np.ndarray]:
    "This function performs the prprocessing of an image. If the path_image i provided, the image is read from the path."
    "If the image img itself is provided, this image will be used."
    "Contrast_clip indiactes the input to the create_CLAHE function for histogram equalization"
    "size_tophat indicates the tophat filter size. If no tophat lfiter size is given, no tophat filter is executes. The recommendable size is 45?-."
    "Small_size_vis indicates the coordinates of an optional zoom in plot to check the processing better."

    # Read in image
    if img is None:
        img = io.imread(path_image)
    img_orig = img

    # mask black lines
    mask_lines = np.where(img == 0)  # find the location of the lines
    mask = np.zeros(img.shape, dtype=np.uint8)
    mask[mask_lines[0], mask_lines[1]] = 1  # put one values in the correct position

    # perform inpainting
    res_ns = cv2.inpaint(img, mask, 55, cv2.INPAINT_NS)
    img = res_ns

    # tophat filter
    if size_tophat is not None:
        minimum_t = ndimage.minimum_filter(img, size_tophat)
        max_of_min_t = ndimage.maximum_filter(minimum_t, size_tophat)
        orig_sub_min = img - max_of_min_t
        img = orig_sub_min

    # enhance contrast
    clahe = cv2.createCLAHE(clipLimit=contrast_clip, tileGridSize=(8, 8))
    img = clahe.apply(img)

    return img, img_orig


def preprocessImagePlot(
    img: np.ndarray,
    img_orig: np.ndarray,
    small_size_vis: List[int] = None,
) -> None:
    # plot_result
    fig, ax = plt.subplots(1, 2, figsize=(20, 10))
    ax[0].imshow(img_orig, cmap="gray")
    ax[1].imshow(img, cmap="gray")

    # plot small part of image
    if small_size_vis is not None:
        fig, ax = plt.subplots(1, 2, figsize=(20, 10))
        ax[0].imshow(
            img_orig[
                small_size_vis[0] : small_size_vis[1],
                small_size_vis[2] : small_size_vis[3],
            ],
            cmap="gray",
        )
        ax[1].imshow(
            img[
                small_size_vis[0] : small_size_vis[1],
                small_size_vis[2] : small_size_vis[3],
            ],
            cmap="gray",
        )


def segmentation(
    img: np.ndarray,
    device: str = "cpu",
    min_size: int = 80,
    flow_threshold: float = 0.6,
    diameter: int = 55,
    mask_threshold: int = 0,
    small_size_vis: List[int] = None,
    model_type: str = "nuclei",
    channels: np.ndarray = np.array([0, 0]),
) -> Tuple[
    np.ndarray, np.ndarray, np.ndarray, Optional[List[int]], geopandas.GeoDataFrame
]:
    "This function segments the data, using the cellpose algorithm, and plots the outcome"
    "img is the input image, showing the DAPI Staining, you can define your device by setting the device parameter"
    "min_size indicates the minimal amount of pixels in a mask (I assume)"
    "The lfow_threshold indicates someting about the shape of the masks, if you increase it, more masks with less orund shapes will be accepted"
    "The diameter is a very important parameter to estimate. In the best case, you estimate it yourself, it indicates the mean expected diameter of your dataset."
    "If you put None in diameter, them odel will estimate is herself."
    "mask_threshold indicates how many of the possible masks are kept. MAking it smaller (up to -6), will give you more masks, bigger is less masks. "
    "When an RGB image is given a input, the R channel is expected to have the nuclei, and the blue channel the membranes"
    "When whole cell segmentation needs to be performed, model_type=cyto, otherwise, model_type=nuclei"

    model = models.Cellpose(model_type=model_type, device=torch.device(device))

    masks, _, _, _ = model.eval(
        img,
        diameter=diameter,
        channels=channels,
        min_size=min_size,
        flow_threshold=flow_threshold,
        cellprob_threshold=mask_threshold,
    )
    mask_i = np.ma.masked_where(masks == 0, masks)
    # i_masked = np.ma.masked_where(img < 500, img)

    # create the polygon shapes of the different cells
    polygons = mask_to_polygons_layer(masks)
    # polygons["border"] = polygons.geometry.map(is_in_border)
    polygons["border_color"] = polygons.geometry.map(border_color)
    polygons["linewidth"] = polygons.geometry.map(linewidth)
    polygons["color"] = polygons.geometry.map(color)
    polygons["cells"] = polygons.index
    polygons = polygons.dissolve(by="cells")

    return masks, mask_i, channels, small_size_vis, polygons


def segmentationPlot(
    img: np.ndarray,
    mask_i: np.ndarray,
    channels: np.ndarray,
    small_size_vis: List[int],
    polygons: geopandas.GeoDataFrame,
) -> None:
    if sum(channels) != 0:
        img = img[0, :, :]  # select correct image

    if small_size_vis is not None:
        fig, ax = plt.subplots(1, 2, figsize=(20, 10))
        ax[0].imshow(
            img[
                small_size_vis[0] : small_size_vis[1],
                small_size_vis[2] : small_size_vis[3],
            ],
            cmap="gray",
        )

        ax[1].imshow(
            img[
                small_size_vis[0] : small_size_vis[1],
                small_size_vis[2] : small_size_vis[3],
            ],
            cmap="gray",
        )
        ax[1].imshow(
            mask_i[
                small_size_vis[0] : small_size_vis[1],
                small_size_vis[2] : small_size_vis[3],
            ],
            cmap="jet",
        )
        plt.show()
    else:
        fig, ax = plt.subplots(1, 2, figsize=(20, 10))
        # ax[0].imshow(masks[0:3000,8000:10000],cmap='jet')
        ax[0].imshow(img, cmap="gray")
        # ax[0].imshow(masks,cmap='jet')

        ax[1].imshow(img, cmap="gray")
        polygons.plot(
            ax=ax[1],
            edgecolor="white",
            linewidth=polygons.linewidth,
            alpha=0.5,
            legend=True,
            color="red",
        )
        # ax[1].imshow(masksI,cmap='jet')
        plt.show()


def mask_to_polygons_layer(mask: np.ndarray) -> geopandas.GeoDataFrame:
    # https://rocreguant.com/convert-a-mask-into-a-polygon-for-images-using-shapely-and-rasterio/1786/
    all_polygons = []
    all_values = []
    for shape, value in features.shapes(
        mask.astype(np.int16),
        mask=(mask > 0),
        transform=rasterio.Affine(1.0, 0, 0, 0, 1.0, 0),
    ):
        all_polygons.append(shapely.geometry.shape(shape))
        all_values.append(int(value))

    return geopandas.GeoDataFrame(dict(geometry=all_polygons), index=all_values)


def color(_) -> matplotlib.colors.Colormap:
    return plt.get_cmap("Set1")(np.random.choice(np.arange(0, 18)))


def border_color(r: bool) -> matplotlib.colors.Colormap:
    return plt.get_cmap("tab10")(3) if r else (1, 1, 1, 1)


def linewidth(r: bool) -> float:
    return 1 if r else 0.5


def is_in_border(r, h, w, border_margin):
    r = r.centroid
    if (r.x - border_margin < 0) or (r.x + border_margin > h):
        return True
    if (r.y - border_margin < 0) or (r.y + border_margin > w):
        return True
    return False


def create_adata_quick(
    path: str, img: np.ndarray, masks: np.ndarray, library_id: str = "melanoma"
) -> AnnData:

    # create the polygon shapes of the different cells
    polygons = mask_to_polygons_layer(masks)
    # polygons["border"] = polygons.geometry.map(is_in_border)
    polygons["border_color"] = polygons.geometry.map(border_color)
    polygons["linewidth"] = polygons.geometry.map(linewidth)
    polygons["color"] = polygons.geometry.map(color)
    polygons["cells"] = polygons.index
    polygons = polygons.dissolve(by="cells")

    # allocate the transcripts
    df = pd.read_csv(path, delimiter="\t", header=None)
    df = df[(df[1] < masks.shape[0]) & (df[0] < masks.shape[1])]
    df["cells"] = masks[df[1].values, df[0].values]
    coordinates = df.groupby(["cells"]).mean().iloc[:, [0, 1]]
    # calculate the mean of the transcripts for every cell. Now based on transcripts, better on masks?
    # based on masks is present in the adata.obsm
    # create the anndata object
    cell_counts = (
        df.groupby(["cells", 3]).size().unstack(fill_value=0)
    )  # create a matrix based on counts
    adata = AnnData(cell_counts[cell_counts.index != 0])
    coordinates.index = coordinates.index.map(str)
    adata.obsm["spatial"] = coordinates[coordinates.index != "0"]

    # add the polygons to the anndata object
    polygons_f = polygons[
        np.isin(polygons.index.values, list(map(int, adata.obs.index.values)))
    ]
    polygons_f.index = list(map(str, polygons_f.index))
    adata.obsm["polygons"] = polygons_f

    # add the figure to the anndata
    spatial_key = "spatial"
    adata.uns[spatial_key] = {library_id: {}}
    adata.uns[spatial_key][library_id]["images"] = {}
    adata.uns[spatial_key][library_id]["images"] = {"hires": img}
    adata.uns[spatial_key][library_id]["scalefactors"] = {
        "tissue_hires_scalef": 1,
        "spot_diameter_fullres": 75,
    }

    return adata


def plot_shapes(
    adata: AnnData,
    column: str = None,
    cmap: str = "magma",
    alpha: float = 0.5,
    crd: List[int] = None,
) -> None:
    "This function plots the anndata on the shapes of the cells, but it does not do it smartly."

    if column is not None:
        if column + "_colors" in adata.uns:
            print("using the colormap defined in the anndata object")
            cmap = matplotlib.colors.LinearSegmentedColormap.from_list(
                "new_map",
                adata.uns[column + "_colors"],
                N=len(adata.uns[column + "_colors"]),
            )

        fig, ax = plt.subplots(1, 1, figsize=(20, 20))
        ax.imshow(
            adata.uns["spatial"]["melanoma"]["images"]["hires"],
            cmap="gray",
        )
        adata.obsm["polygons"].plot(
            ax=ax,
            column=adata.obs[column],
            edgecolor="white",
            linewidth=adata.obsm["polygons"].linewidth,
            alpha=alpha,
            legend=True,
            cmap=cmap,
        )
    else:
        fig, ax = plt.subplots(1, 1, figsize=(20, 20))
        ax.imshow(
            adata.uns["spatial"]["melanoma"]["images"]["hires"],
            cmap="gray",
        )
        adata.obsm["polygons"].plot(
            ax=ax,
            edgecolor="white",
            linewidth=adata.obsm["polygons"].linewidth,
            alpha=alpha,
            legend=True,
            color="blue",
        )

    ax.axes.xaxis.set_visible(False)
    ax.axes.yaxis.set_visible(False)
    ax.spines["top"].set_visible(False)
    ax.spines["right"].set_visible(False)
    ax.spines["bottom"].set_visible(False)
    ax.spines["left"].set_visible(False)
    # ax.legend(bbox_to_anchor=(1.1, 1.05))
    if crd is not None:
        ax.set_xlim(crd[0], crd[1])
        ax.set_ylim(crd[2], crd[3])
    # ax[1].imshow(I,cmap='gray',)


def preprocessAdata(
    adata: AnnData, mask: np.ndarray, nuc_size_norm: bool = True, n_comps: int = 50
) -> Tuple[AnnData, AnnData]:
    sc.pp.calculate_qc_metrics(adata, inplace=True, percent_top=[2, 5])
    adata_orig = adata
    sc.pp.filter_cells(adata, min_counts=10)
    sc.pp.filter_genes(adata, min_cells=5)
    adata.raw = adata

    # nucleusSizeNormalization
    if nuc_size_norm:
        _, counts = np.unique(mask, return_counts=True)
        nucleus_size = []
        for i in adata.obs.index:
            nucleus_size.append(counts[int(i)])
        adata.obs["nucleusSize"] = nucleus_size
        adata.X = (adata.X.T / adata.obs.nucleusSize.values).T

        # sc.pp.normalize_total(adata) #This no
        sc.pp.log1p(adata)
        sc.pp.scale(adata, max_value=10)
    else:
        sc.pp.normalize_total(adata)
        sc.pp.log1p(adata)
    sc.tl.pca(adata, svd_solver="arpack", n_comps=n_comps)
    sc.pl.pca(adata, color="total_counts")
    # sc.pl.pca_variance_ratio(adata,n_pcs=50) #lets take 6,10 or 12
    adata.obsm["polygons"] = geopandas.GeoDataFrame(
        adata.obsm["polygons"], geometry=adata.obsm["polygons"].geometry
    )

    return adata, adata_orig


def preprocesAdataPlot(adata: AnnData, adata_orig: AnnData) -> None:
    _, axs = plt.subplots(1, 2, figsize=(15, 4))
    sns.distplot(adata_orig.obs["total_counts"], kde=False, ax=axs[0])
    sns.distplot(adata_orig.obs["n_genes_by_counts"], kde=False, bins=55, ax=axs[1])

    plt.scatter(adata.obs["nucleusSize"], adata.obs["total_counts"])
    plt.title = "cellsize vs cellcount"
    plt.show()


def filter_on_size(
    adata: AnnData, min_size: int = 100, max_size: int = 100000
) -> Tuple[AnnData, int]:
    start = adata.shape[0]
    adata.obsm["polygons"]["X"] = adata.obsm["polygons"].centroid.x
    adata.obsm["polygons"]["Y"] = adata.obsm["polygons"].centroid.y
    adata.obs["distance"] = np.sqrt(
        np.square(adata.obsm["polygons"]["X"] - adata.obsm["spatial"][0])
        + np.square(adata.obsm["polygons"]["Y"] - adata.obsm["spatial"][1])
    )

    adata = adata[adata.obs["nucleusSize"] < max_size, :]
    adata = adata[adata.obs["nucleusSize"] > min_size, :]
    adata = adata[adata.obs["distance"] < 70, :]

    adata.obsm["polygons"] = geopandas.GeoDataFrame(
        adata.obsm["polygons"], geometry=adata.obsm["polygons"].geometry
    )
    filtered = start - adata.shape[0]

    return adata, filtered


def preprocess3(
    adata: AnnData,
    pcs: int,
    neighbors: int,
    spot_size: int = 70,
    cluster_resolution: float = 0.8,
) -> Tuple[AnnData, pd.DataFrame]:
    sc.pp.neighbors(adata, n_neighbors=neighbors, n_pcs=pcs)
    sc.tl.umap(adata)
    # sc.pl.umap(adata, color=['Folr2','Glul','Sox9','Cd9']) #total counts doesn't matter that much
    sc.tl.leiden(adata, resolution=cluster_resolution)
    sc.pl.umap(adata, color=["leiden"])
    sc.tl.rank_genes_groups(adata, "leiden", method="wilcoxon")
    sc.pl.rank_genes_groups(adata, n_genes=8, sharey=False)

    return adata


def scoreGenesLiver(
    adata: AnnData, path_marker_genes: str, row_norm: bool = False
) -> Tuple[dict, pd.DataFrame]:
    df_markers = pd.read_csv(path_marker_genes, index_col=0)
    df_markers.columns = df_markers.columns.str.replace("Tot_Score_", "")
    df_markers.columns = df_markers.columns.str.replace("uppfer", "upffer")
    genes_dict = {}
    for i in df_markers:
        genes = []
        for row, value in enumerate(df_markers[i]):
            if value > 0:
                genes.append(df_markers.index[row])
                # print(df_markers.index[row])
        genes_dict[i] = genes

    for key, value in genes_dict.items():
        sc.tl.score_genes(adata, value, score_name=key)

    # scoresper_cluster = adata.obs[[col for col in adata.obs if col.startswith('Tot')]] #very specific to this dataset
    scoresper_cluster = adata.obs[
        [col for col in adata.obs if col in df_markers.columns]
    ]
    if row_norm:
        row_norm = scoresper_cluster.sub(
            scoresper_cluster.mean(axis=1).values, axis="rows"
        ).div(
            scoresper_cluster.std(axis=1).values, axis="rows"
        )  # row normalization
        # Row normalization is just there for visualization purposes, to make sure we are not overdoing it

        adata.obs[scoresper_cluster.columns.values] = row_norm
        temp = pd.DataFrame(np.sort(row_norm)[:, -2:])
    else:
        temp = pd.DataFrame(np.sort(scoresper_cluster)[:, -2:])
    scores = (temp[1] - temp[0]) / ((temp[1] + temp[0]) / 2)
    adata.obs["Cleanliness"] = scores.values
    adata.obs["maxScores"] = scoresper_cluster.idxmax(axis=1)

    return genes_dict, scoresper_cluster


def scoreGenesLiverPlot(adata: AnnData, scoresper_cluster: pd.DataFrame) -> None:
    sc.pl.umap(adata, color=["Cleanliness", "maxScores"])
    sc.pl.umap(adata, color=["leiden", "maxScores"])
    # fig,ax =plt.subplots(1,1,figsize=(20,10))

    # sc.pl.spatial(adata,color='maxScores',spot_size=70,show=False,cmap='magma',alpha=1,title='AnnotationScores',ax=ax)
    # fig,ax =plt.subplots(1,1,figsize=(20,10)) sc.pl.spatial(adata,color='Cleanliness',spot_size=70,show=False,
    # cmap='magma',alpha=1,title='Cleanliness of data',ax=ax)

    plot_shapes(adata, column="maxScores")
    plot_shapes(adata, column="Cleanliness")

    sc.pl.heatmap(adata, var_names=scoresper_cluster.columns.values, groupby="leiden")
    sc.pl.heatmap(
        adata[
            adata.obs.leiden.isin(
                ["5", "6", "7", "8", "9", "10", "11", "12", "13", "14", "15"]
            )
        ],
        var_names=scoresper_cluster.columns.values,
        groupby="leiden",
    )


def clustercleanliness(
    adata: AnnData,
    img: np.ndarray,
    celltypes: np.ndarray,
    crop_coord: List[int] = [0, 2000, 0, 2000],
    liver: bool = False,
) -> None:
    # The coloring doesn't work yet for non-liver samples, but is easily adaptable, by just not defining a colormap
    # anywhere
    adata.obs["maxScores"] = adata.obs[
        [col for col in adata.obs if col in celltypes]
    ].idxmax(axis=1)
    adata.obs.maxScores = adata.obs.maxScores.astype("category")

    if liver:
        other_immune_cells = celltypes[[1, 4, 7, 8, 9, 10, 11, 12, 13, 17]]
        vein = celltypes[[15, 18]]
        adata.obs["maxScoresSave"] = adata.obs.maxScores

        adata.obs.maxScores = adata.obs.maxScores.cat.add_categories(
            ["Other_ImmuneCells"]
        )
        for i, val in enumerate(adata.obs.maxScores):
            if val in other_immune_cells:
                adata.obs.maxScores[i] = "Other_ImmuneCells"
        adata.obs.maxScores = adata.obs.maxScores.cat.add_categories(["vein_EC45"])

        for i, val in enumerate(adata.obs.maxScores):
            if val in vein:
                adata.obs.maxScores[i] = "vein_EC45"
        adata.obs.maxScoresSave = adata.obs.maxScoresSave.cat.add_categories(
            ["vein_EC45"]
        )

        for i in range(0, len(adata.obs.maxScores)):
            if adata.obs.maxScoresSave[i] in vein:
                adata.obs.maxScoresSave[i] = "vein_EC45"
        for i in other_immune_cells:
            if i in adata.obs.maxScores.cat.categories:
                adata.obs.maxScores = adata.obs.maxScores.cat.remove_categories(i)
        adata.obs.maxScores = adata.obs.maxScores.cat.remove_categories(vein)
        adata.obs.maxScoresSave = adata.obs.maxScoresSave.cat.remove_categories(vein)
        # fix the coloring

        # adata.uns['maxScores_colors']=np.append(adata.uns['maxScores_colors'],['#ff7f0e','#ad494a'])
        colors = [
            "#914d22",
            "#c61b84",
            "#ea579f",
            "#5da6db",
            "#fbb05f",
            "#d46f6c",
            "#E45466",
            "#a31a2a",
            "#929591",
            "#cc7722",
        ]
        adata.uns["maxScores_colors"] = colors

        color_dict = dict(
            zip(list(adata.obs.maxScores.cat.categories), adata.uns["maxScores_colors"])
        )
        for i, name in enumerate(color_dict.keys()):
            color_dict[name] = colors[i]

        colors_i = [
            "#191919",
            "#a3d7ba",
            "#702963",
            "#a4daf3",
            "#4a6e34",
            "#b4b5b5",
            "#3ab04a",
            "#893a86",
            "#bf00ff",
            "#9c7eba",
        ]
        for i in range(0, 10):
            color_dict[other_immune_cells[i]] = colors_i[i]

    # create the plots

    stacked = (
        adata.obs.groupby(["leiden", "maxScores"], as_index=False)
        .size()
        .pivot("leiden", "maxScores")
        .fillna(0)
    )
    stacked_norm = stacked.div(stacked.sum(axis=1), axis=0)
    stacked_norm.columns = list(adata.obs.maxScores.cat.categories)
    fig, ax = plt.subplots(1, 1, figsize=(10, 5))
    if liver:
        stacked_norm.plot(
            kind="bar", stacked=True, ax=fig.gca(), color=color_dict
        )  # .legend(loc='lower left')
    else:
        stacked_norm.plot(kind="bar", stacked=True, ax=fig.gca())
        # ax.axis('off')
    ax.spines["top"].set_visible(False)
    ax.spines["right"].set_visible(False)
    ax.spines["bottom"].set_visible(False)
    ax.spines["left"].set_visible(False)
    ax.get_yaxis().set_ticks([])
    # plt.title('Cluster purity based on marker gene lists',fontsize='xx-large')
    plt.xlabel("Clusters")
    plt.legend(loc="center left", bbox_to_anchor=(1.0, 0.5), fontsize="large")
    plt.show()

    plot_shapes(adata, column="maxScores", alpha=0.8)
    plot_shapes(adata, column="maxScores", crd=crop_coord, alpha=0.8)

    _, ax = plt.subplots(1, 1, figsize=(15, 10))
    sc.pl.umap(adata, color=["maxScores"], ax=ax, size=60, show=False)
    ax.axis("off")
    # plt.title('UMAP colored by annotation based on celltype ',fontsize='xx-large')
    plt.show()
=======
# %load_ext autoreload
# %autoreload 2
from typing import List, Optional, Tuple

# %matplotlib widget
import cv2
import geopandas
import matplotlib
import matplotlib.pyplot as plt
import numpy as np
import pandas as pd
import rasterio
import scanpy as sc
import seaborn as sns
import shapely
import torch
from anndata import AnnData
from basicpy import BaSiC
from cellpose import models
from rasterio import features
from scipy import ndimage
from skimage import io


def BasiCCorrection(
    path_image: str = None, img: np.ndarray = None, device: str = "cpu"
) -> Tuple[np.ndarray, np.ndarray, np.ndarray]:
    "This function corrects for the tiling effect that occurs in RESOLVE data"

    if img is None:
        img = io.imread(path_image)

    # create the tiles
    tiles = []
    for i in range(0, int(img.shape[0] / 2144)):  # over the rows
        for j in range(0, int(img.shape[1] / 2144)):
            temp = img[i * 2144 : (i + 1) * 2144, j * 2144 : (j + 1) * 2144]
            tiles.append(temp)

    device = torch.device(device)
    torch.cuda.set_device(device)

    # measure the filters
    tiles = np.array(tiles)
    basic = BaSiC(get_darkfield=True, lambda_flatfield_coef=10, device="gpu")
    basic.fit(tiles)
    flatfield = basic.flatfield
    tiles_corrected = basic.transform(tiles)

    # stitch the tiles back together
    i_new = np.zeros(img.shape)
    k = 0
    for i in range(0, int(img.shape[0] / 2144)):  # over the rows
        for j in range(0, int(img.shape[1] / 2144)):
            i_new[
                i * 2144 : (i + 1) * 2144, j * 2144 : (j + 1) * 2144
            ] = tiles_corrected[k]
            k = k + 1

    return i_new.astype(np.uint16), flatfield, img


def BasiCCorrectionPlot(img: np.ndarray, flatfield, img_orig: np.ndarray) -> None:
    plt.imshow(flatfield, cmap="gray")
    plt.title("correction performed per tile")

    fig, ax = plt.subplots(1, 2, figsize=(20, 10))
    ax[0].imshow(img, cmap="gray")
    ax[0].set_title("corrected image")
    ax[1].imshow(img_orig, cmap="gray")
    ax[1].set_title("original image")


def preprocessImage(
    img: np.ndarray = None,
    path_image: str = None,
    contrast_clip: float = 2.5,
    size_tophat: int = None,
) -> Tuple[np.ndarray, np.ndarray]:
    "This function performs the prprocessing of an image. If the path_image i provided, the image is read from the path."
    "If the image img itself is provided, this image will be used."
    "Contrast_clip indiactes the input to the create_CLAHE function for histogram equalization"
    "size_tophat indicates the tophat filter size. If no tophat lfiter size is given, no tophat filter is executes. The recommendable size is 45?-."
    "Small_size_vis indicates the coordinates of an optional zoom in plot to check the processing better."

    # Read in image
    if img is None:
        img = io.imread(path_image)
    img_orig = img

    # mask black lines
    mask_lines = np.where(img == 0)  # find the location of the lines
    mask = np.zeros(img.shape, dtype=np.uint8)
    mask[mask_lines[0], mask_lines[1]] = 1  # put one values in the correct position

    # perform inpainting
    res_ns = cv2.inpaint(img, mask, 55, cv2.INPAINT_NS)
    img = res_ns

    # tophat filter
    if size_tophat is not None:
        minimum_t = ndimage.minimum_filter(img, size_tophat)
        max_of_min_t = ndimage.maximum_filter(minimum_t, size_tophat)
        orig_sub_min = img - max_of_min_t
        img = orig_sub_min

    # enhance contrast
    clahe = cv2.createCLAHE(clipLimit=contrast_clip, tileGridSize=(8, 8))
    img = clahe.apply(img)

    return img, img_orig


def preprocessImagePlot(
    img: np.ndarray,
    img_orig: np.ndarray,
    small_size_vis: List[int] = None,
) -> None:
    # plot_result
    fig, ax = plt.subplots(1, 2, figsize=(20, 10))
    ax[0].imshow(img_orig, cmap="gray")
    ax[1].imshow(img, cmap="gray")

    # plot small part of image
    if small_size_vis is not None:
        fig, ax = plt.subplots(1, 2, figsize=(20, 10))
        ax[0].imshow(
            img_orig[
                small_size_vis[0] : small_size_vis[1],
                small_size_vis[2] : small_size_vis[3],
            ],
            cmap="gray",
        )
        ax[1].imshow(
            img[
                small_size_vis[0] : small_size_vis[1],
                small_size_vis[2] : small_size_vis[3],
            ],
            cmap="gray",
        )


def segmentation(
    img: np.ndarray,
    device: str = "cpu",
    min_size: int = 80,
    flow_threshold: float = 0.6,
    diameter: int = 55,
    mask_threshold: int = 0,
    small_size_vis: List[int] = None,
    model_type: str = "nuclei",
    channels: np.ndarray = np.array([0, 0]),
) -> Tuple[
    np.ndarray, np.ndarray, np.ndarray, Optional[List[int]], geopandas.GeoDataFrame
]:
    "This function segments the data, using the cellpose algorithm, and plots the outcome"
    "img is the input image, showing the DAPI Staining, you can define your device by setting the device parameter"
    "min_size indicates the minimal amount of pixels in a mask (I assume)"
    "The lfow_threshold indicates someting about the shape of the masks, if you increase it, more masks with less orund shapes will be accepted"
    "The diameter is a very important parameter to estimate. In the best case, you estimate it yourself, it indicates the mean expected diameter of your dataset."
    "If you put None in diameter, them odel will estimate is herself."
    "mask_threshold indicates how many of the possible masks are kept. MAking it smaller (up to -6), will give you more masks, bigger is less masks. "
    "When an RGB image is given a input, the R channel is expected to have the nuclei, and the blue channel the membranes"
    "When whole cell segmentation needs to be performed, model_type=cyto, otherwise, model_type=nuclei"

    device = torch.cuda.device(device)  # GPU 4 is your GPU
    torch.cuda.set_device(device)
    model = models.Cellpose(gpu=device, model_type=model_type)
    torch.cuda.set_device(device)

    masks, _, _, _ = model.eval(
        img,
        diameter=diameter,
        channels=channels,
        min_size=min_size,
        flow_threshold=flow_threshold,
        cellprob_threshold=mask_threshold,
    )
    mask_i = np.ma.masked_where(masks == 0, masks)
    # i_masked = np.ma.masked_where(img < 500, img)

    # create the polygon shapes of the different cells
    polygons = mask_to_polygons_layer(masks)
    # polygons["border"] = polygons.geometry.map(is_in_border)
    polygons["border_color"] = polygons.geometry.map(border_color)
    polygons["linewidth"] = polygons.geometry.map(linewidth)
    polygons["color"] = polygons.geometry.map(color)
    polygons["cells"] = polygons.index
    polygons = polygons.dissolve(by="cells")

    return masks, mask_i, channels, small_size_vis, polygons


def segmentationPlot(
    img: np.ndarray,
    mask_i: np.ndarray,
    channels: np.ndarray,
    small_size_vis: List[int],
    polygons: geopandas.GeoDataFrame,
) -> None:
    if sum(channels) != 0:
        img = img[0, :, :]  # select correct image

    if small_size_vis is not None:
        fig, ax = plt.subplots(1, 2, figsize=(20, 10))
        ax[0].imshow(
            img[
                small_size_vis[0] : small_size_vis[1],
                small_size_vis[2] : small_size_vis[3],
            ],
            cmap="gray",
        )

        ax[1].imshow(
            img[
                small_size_vis[0] : small_size_vis[1],
                small_size_vis[2] : small_size_vis[3],
            ],
            cmap="gray",
        )
        ax[1].imshow(
            mask_i[
                small_size_vis[0] : small_size_vis[1],
                small_size_vis[2] : small_size_vis[3],
            ],
            cmap="jet",
        )
        plt.show()
    else:
        fig, ax = plt.subplots(1, 2, figsize=(20, 10))
        # ax[0].imshow(masks[0:3000,8000:10000],cmap='jet')
        ax[0].imshow(img, cmap="gray")
        # ax[0].imshow(masks,cmap='jet')

        ax[1].imshow(img, cmap="gray")
        polygons.plot(
            ax=ax[1],
            edgecolor="white",
            linewidth=polygons.linewidth,
            alpha=0.5,
            legend=True,
            color="red",
        )
        # ax[1].imshow(masksI,cmap='jet')
        plt.show()


def mask_to_polygons_layer(mask: np.ndarray) -> geopandas.GeoDataFrame:
    # https://rocreguant.com/convert-a-mask-into-a-polygon-for-images-using-shapely-and-rasterio/1786/
    all_polygons = []
    all_values = []
    for shape, value in features.shapes(
        mask.astype(np.int16),
        mask=(mask > 0),
        transform=rasterio.Affine(1.0, 0, 0, 0, 1.0, 0),
    ):
        all_polygons.append(shapely.geometry.shape(shape))
        all_values.append(int(value))

    return geopandas.GeoDataFrame(dict(geometry=all_polygons), index=all_values)


def color(_) -> matplotlib.colors.Colormap:
    return plt.get_cmap("Set1")(np.random.choice(np.arange(0, 18)))


def border_color(r: bool) -> matplotlib.colors.Colormap:
    return plt.get_cmap("tab10")(3) if r else (1, 1, 1, 1)


def linewidth(r: bool) -> float:
    return 1 if r else 0.5


def is_in_border(r, h, w, border_margin):
    r = r.centroid
    if (r.x - border_margin < 0) or (r.x + border_margin > h):
        return True
    if (r.y - border_margin < 0) or (r.y + border_margin > w):
        return True
    return False


def create_adata_quick(
    path: str, img: np.ndarray, masks: np.ndarray, library_id: str = "melanoma"
) -> AnnData:

    # create the polygon shapes of the different cells
    polygons = mask_to_polygons_layer(masks)
    # polygons["border"] = polygons.geometry.map(is_in_border)
    polygons["border_color"] = polygons.geometry.map(border_color)
    polygons["linewidth"] = polygons.geometry.map(linewidth)
    polygons["color"] = polygons.geometry.map(color)
    polygons["cells"] = polygons.index
    polygons = polygons.dissolve(by="cells")

    # allocate the transcripts
    df = pd.read_csv(path, delimiter="\t", header=None)
    df = df[(df[1] < masks.shape[0]) & (df[0] < masks.shape[1])]
    df["cells"] = masks[df[1].values, df[0].values]
    coordinates = df.groupby(["cells"]).mean().iloc[:, [0, 1]]
    # calculate the mean of the transcripts for every cell. Now based on transcripts, better on masks?
    # based on masks is present in the adata.obsm
    # create the anndata object
    cell_counts = (
        df.groupby(["cells", 3]).size().unstack(fill_value=0)
    )  # create a matrix based on counts
    adata = AnnData(cell_counts[cell_counts.index != 0])
    coordinates.index = coordinates.index.map(str)
    adata.obsm["spatial"] = coordinates[coordinates.index != "0"]

    # add the polygons to the anndata object
    polygons_f = polygons[
        np.isin(polygons.index.values, list(map(int, adata.obs.index.values)))
    ]
    polygons_f.index = list(map(str, polygons_f.index))
    adata.obsm["polygons"] = polygons_f

    # add the figure to the anndata
    spatial_key = "spatial"
    adata.uns[spatial_key] = {library_id: {}}
    adata.uns[spatial_key][library_id]["images"] = {}
    adata.uns[spatial_key][library_id]["images"] = {"hires": img}
    adata.uns[spatial_key][library_id]["scalefactors"] = {
        "tissue_hires_scalef": 1,
        "spot_diameter_fullres": 75,
    }

    return adata


def plot_shapes(
    adata: AnnData,
    column: str = None,
    cmap: str = "magma",
    alpha: float = 0.5,
    crd: List[int] = None,
) -> None:
    "This function plots the anndata on the shapes of the cells, but it does not do it smartly."

    if column is not None:
        if column + "_colors" in adata.uns:
            print("using the colormap defined in the anndata object")
            cmap = matplotlib.colors.LinearSegmentedColormap.from_list(
                "new_map",
                adata.uns[column + "_colors"],
                N=len(adata.uns[column + "_colors"]),
            )

        fig, ax = plt.subplots(1, 1, figsize=(20, 20))
        ax.imshow(
            adata.uns["spatial"]["melanoma"]["images"]["hires"],
            cmap="gray",
        )
        adata.obsm["polygons"].plot(
            ax=ax,
            column=adata.obs[column],
            edgecolor="white",
            linewidth=adata.obsm["polygons"].linewidth,
            alpha=alpha,
            legend=True,
            cmap=cmap,
        )
    else:
        fig, ax = plt.subplots(1, 1, figsize=(20, 20))
        ax.imshow(
            adata.uns["spatial"]["melanoma"]["images"]["hires"],
            cmap="gray",
        )
        adata.obsm["polygons"].plot(
            ax=ax,
            edgecolor="white",
            linewidth=adata.obsm["polygons"].linewidth,
            alpha=alpha,
            legend=True,
            color="blue",
        )

    ax.axes.xaxis.set_visible(False)
    ax.axes.yaxis.set_visible(False)
    ax.spines["top"].set_visible(False)
    ax.spines["right"].set_visible(False)
    ax.spines["bottom"].set_visible(False)
    ax.spines["left"].set_visible(False)
    # ax.legend(bbox_to_anchor=(1.1, 1.05))
    if crd is not None:
        ax.set_xlim(crd[0], crd[1])
        ax.set_ylim(crd[2], crd[3])
    # ax[1].imshow(I,cmap='gray',)


def preprocessAdata(
    adata: AnnData, mask: np.ndarray, nuc_size_norm: bool = True, n_comps: int = 50
) -> Tuple[AnnData, AnnData]:
    sc.pp.calculate_qc_metrics(adata, inplace=True, percent_top=[2, 5])
    adata_orig = adata
    sc.pp.filter_cells(adata, min_counts=10)
    sc.pp.filter_genes(adata, min_cells=5)
    adata.raw = adata

    # nucleusSizeNormalization
    if nuc_size_norm:
        _, counts = np.unique(mask, return_counts=True)
        nucleus_size = []
        for i in adata.obs.index:
            nucleus_size.append(counts[int(i)])
        adata.obs["nucleusSize"] = nucleus_size
        adata.X = (adata.X.T / adata.obs.nucleusSize.values).T

        # sc.pp.normalize_total(adata) #This no
        sc.pp.log1p(adata)
        sc.pp.scale(adata, max_value=10)
    else:
        sc.pp.normalize_total(adata)
        sc.pp.log1p(adata)
    sc.tl.pca(adata, svd_solver="arpack", n_comps=n_comps)
    sc.pl.pca(adata, color="total_counts")
    # sc.pl.pca_variance_ratio(adata,n_pcs=50) #lets take 6,10 or 12
    adata.obsm["polygons"] = geopandas.GeoDataFrame(
        adata.obsm["polygons"], geometry=adata.obsm["polygons"].geometry
    )

    return adata, adata_orig


def preprocesAdataPlot(adata: AnnData, adata_orig: AnnData) -> None:
    _, axs = plt.subplots(1, 2, figsize=(15, 4))
    sns.distplot(adata_orig.obs["total_counts"], kde=False, ax=axs[0])
    sns.distplot(adata_orig.obs["n_genes_by_counts"], kde=False, bins=55, ax=axs[1])

    plt.scatter(adata.obs["nucleusSize"], adata.obs["total_counts"])
    plt.title = "cellsize vs cellcount"
    plt.show()


def filter_on_size(
    adata: AnnData, min_size: int = 100, max_size: int = 100000
) -> Tuple[AnnData, int]:
    start = adata.shape[0]
    adata.obsm["polygons"]["X"] = adata.obsm["polygons"].centroid.x
    adata.obsm["polygons"]["Y"] = adata.obsm["polygons"].centroid.y
    adata.obs["distance"] = np.sqrt(
        np.square(adata.obsm["polygons"]["X"] - adata.obsm["spatial"][0])
        + np.square(adata.obsm["polygons"]["Y"] - adata.obsm["spatial"][1])
    )

    adata = adata[adata.obs["nucleusSize"] < max_size, :]
    adata = adata[adata.obs["nucleusSize"] > min_size, :]
    adata = adata[adata.obs["distance"] < 70, :]

    adata.obsm["polygons"] = geopandas.GeoDataFrame(
        adata.obsm["polygons"], geometry=adata.obsm["polygons"].geometry
    )
    filtered = start - adata.shape[0]

    return adata, filtered


def clustering(
    adata: AnnData,
    pcs: int,
    neighbors: int,
    spot_size: int = 70,
    cluster_resolution: float = 0.8,
) -> Tuple[AnnData, pd.DataFrame]:
    sc.pp.neighbors(adata, n_neighbors=neighbors, n_pcs=pcs)
    sc.tl.umap(adata)
    # sc.pl.umap(adata, color=['Folr2','Glul','Sox9','Cd9']) #total counts doesn't matter that much
    sc.tl.leiden(adata, resolution=cluster_resolution)
    sc.pl.umap(adata, color=["leiden"])
    sc.tl.rank_genes_groups(adata, "leiden", method="wilcoxon")
    sc.pl.rank_genes_groups(adata, n_genes=8, sharey=False)

    return adata


def scoreGenesLiver(
    adata: AnnData, path_marker_genes: str, row_norm: bool = False
) -> Tuple[dict, pd.DataFrame]:
    df_markers = pd.read_csv(path_marker_genes, index_col=0)
    df_markers.columns = df_markers.columns.str.replace("Tot_Score_", "")
    df_markers.columns = df_markers.columns.str.replace("uppfer", "upffer")
    genes_dict = {}
    for i in df_markers:
        genes = []
        for row, value in enumerate(df_markers[i]):
            if value > 0:
                genes.append(df_markers.index[row])
                # print(df_markers.index[row])
        genes_dict[i] = genes

    for key, value in genes_dict.items():
        sc.tl.score_genes(adata, value, score_name=key)

    # scoresper_cluster = adata.obs[[col for col in adata.obs if col.startswith('Tot')]] #very specific to this dataset
    scoresper_cluster = adata.obs[
        [col for col in adata.obs if col in df_markers.columns]
    ]
    if row_norm:
        row_norm = scoresper_cluster.sub(
            scoresper_cluster.mean(axis=1).values, axis="rows"
        ).div(
            scoresper_cluster.std(axis=1).values, axis="rows"
        )  # row normalization
        # Row normalization is just there for visualization purposes, to make sure we are not overdoing it

        adata.obs[scoresper_cluster.columns.values] = row_norm
        temp = pd.DataFrame(np.sort(row_norm)[:, -2:])
    else:
        temp = pd.DataFrame(np.sort(scoresper_cluster)[:, -2:])
    scores = (temp[1] - temp[0]) / ((temp[1] + temp[0]) / 2)
    adata.obs["Cleanliness"] = scores.values
    adata.obs["maxScores"] = scoresper_cluster.idxmax(axis=1)

    return genes_dict, scoresper_cluster


def scoreGenesLiverPlot(adata: AnnData, scoresper_cluster: pd.DataFrame) -> None:
    sc.pl.umap(adata, color=["Cleanliness", "maxScores"])
    sc.pl.umap(adata, color=["leiden", "maxScores"])
    # fig,ax =plt.subplots(1,1,figsize=(20,10))

    # sc.pl.spatial(adata,color='maxScores',spot_size=70,show=False,cmap='magma',alpha=1,title='AnnotationScores',ax=ax)
    # fig,ax =plt.subplots(1,1,figsize=(20,10)) sc.pl.spatial(adata,color='Cleanliness',spot_size=70,show=False,
    # cmap='magma',alpha=1,title='Cleanliness of data',ax=ax)

    plot_shapes(adata, column="maxScores")
    plot_shapes(adata, column="Cleanliness")

    sc.pl.heatmap(adata, var_names=scoresper_cluster.columns.values, groupby="leiden")
    sc.pl.heatmap(
        adata[
            adata.obs.leiden.isin(
                ["5", "6", "7", "8", "9", "10", "11", "12", "13", "14", "15"]
            )
        ],
        var_names=scoresper_cluster.columns.values,
        groupby="leiden",
    )


def clustercleanliness(
    adata: AnnData,
    img: np.ndarray,
    celltypes: np.ndarray,
    crop_coord: List[int] = [0, 2000, 0, 2000],
    liver: bool = False,
) -> None:
    # The coloring doesn't work yet for non-liver samples, but is easily adaptable, by just not defining a colormap
    # anywhere
    adata.obs["maxScores"] = adata.obs[
        [col for col in adata.obs if col in celltypes]
    ].idxmax(axis=1)
    adata.obs.maxScores = adata.obs.maxScores.astype("category")

    if liver:
        other_immune_cells = celltypes[[1, 4, 7, 8, 9, 10, 11, 12, 13, 17]]
        vein = celltypes[[15, 18]]
        adata.obs["maxScoresSave"] = adata.obs.maxScores

        adata.obs.maxScores = adata.obs.maxScores.cat.add_categories(
            ["Other_ImmuneCells"]
        )
        for i, val in enumerate(adata.obs.maxScores):
            if val in other_immune_cells:
                adata.obs.maxScores[i] = "Other_ImmuneCells"
        adata.obs.maxScores = adata.obs.maxScores.cat.add_categories(["vein_EC45"])

        for i, val in enumerate(adata.obs.maxScores):
            if val in vein:
                adata.obs.maxScores[i] = "vein_EC45"
        adata.obs.maxScoresSave = adata.obs.maxScoresSave.cat.add_categories(
            ["vein_EC45"]
        )

        for i in range(0, len(adata.obs.maxScores)):
            if adata.obs.maxScoresSave[i] in vein:
                adata.obs.maxScoresSave[i] = "vein_EC45"
        for i in other_immune_cells:
            if i in adata.obs.maxScores.cat.categories:
                adata.obs.maxScores = adata.obs.maxScores.cat.remove_categories(i)
        adata.obs.maxScores = adata.obs.maxScores.cat.remove_categories(vein)
        adata.obs.maxScoresSave = adata.obs.maxScoresSave.cat.remove_categories(vein)
        # fix the coloring

        # adata.uns['maxScores_colors']=np.append(adata.uns['maxScores_colors'],['#ff7f0e','#ad494a'])
        colors = [
            "#914d22",
            "#c61b84",
            "#ea579f",
            "#5da6db",
            "#fbb05f",
            "#d46f6c",
            "#E45466",
            "#a31a2a",
            "#929591",
            "#cc7722",
        ]
        adata.uns["maxScores_colors"] = colors

        color_dict = dict(
            zip(list(adata.obs.maxScores.cat.categories), adata.uns["maxScores_colors"])
        )
        for i, name in enumerate(color_dict.keys()):
            color_dict[name] = colors[i]

        colors_i = [
            "#191919",
            "#a3d7ba",
            "#702963",
            "#a4daf3",
            "#4a6e34",
            "#b4b5b5",
            "#3ab04a",
            "#893a86",
            "#bf00ff",
            "#9c7eba",
        ]
        for i in range(0, 10):
            color_dict[other_immune_cells[i]] = colors_i[i]

    # create the plots

    stacked = (
        adata.obs.groupby(["leiden", "maxScores"], as_index=False)
        .size()
        .pivot("leiden", "maxScores")
        .fillna(0)
    )
    stacked_norm = stacked.div(stacked.sum(axis=1), axis=0)
    stacked_norm.columns = list(adata.obs.maxScores.cat.categories)
    fig, ax = plt.subplots(1, 1, figsize=(10, 5))
    if liver:
        stacked_norm.plot(
            kind="bar", stacked=True, ax=fig.gca(), color=color_dict
        )  # .legend(loc='lower left')
    else:
        stacked_norm.plot(kind="bar", stacked=True, ax=fig.gca())
        # ax.axis('off')
    ax.spines["top"].set_visible(False)
    ax.spines["right"].set_visible(False)
    ax.spines["bottom"].set_visible(False)
    ax.spines["left"].set_visible(False)
    ax.get_yaxis().set_ticks([])
    # plt.title('Cluster purity based on marker gene lists',fontsize='xx-large')
    plt.xlabel("Clusters")
    plt.legend(loc="center left", bbox_to_anchor=(1.0, 0.5), fontsize="large")
    plt.show()

    plot_shapes(adata, column="maxScores", alpha=0.8)
    plot_shapes(adata, column="maxScores", crd=crop_coord, alpha=0.8)

    _, ax = plt.subplots(1, 1, figsize=(15, 10))
    sc.pl.umap(adata, color=["maxScores"], ax=ax, size=60, show=False)
    ax.axis("off")
    # plt.title('UMAP colored by annotation based on celltype ',fontsize='xx-large')
    plt.show()
>>>>>>> 1d573148
<|MERGE_RESOLUTION|>--- conflicted
+++ resolved
@@ -1,1310 +1,657 @@
-<<<<<<< HEAD
-# %load_ext autoreload
-# %autoreload 2
-from typing import List, Optional, Tuple
-
-# %matplotlib widget
-import cv2
-import geopandas
-import matplotlib
-import matplotlib.pyplot as plt
-import numpy as np
-import pandas as pd
-import rasterio
-import scanpy as sc
-import seaborn as sns
-import shapely
-import torch
-from anndata import AnnData
-from basicpy import BaSiC
-from cellpose import models
-from rasterio import features
-from scipy import ndimage
-from skimage import io
-
-
-def BasiCCorrection(
-    path_image: str = None, img: np.ndarray = None
-) -> Tuple[np.ndarray, np.ndarray, np.ndarray]:
-    "This function corrects for the tiling effect that occurs in RESOLVE data"
-
-    if img is None:
-        img = io.imread(path_image)
-
-    # create the tiles
-    tiles = []
-    for i in range(0, int(img.shape[0] / 2144)):  # over the rows
-        for j in range(0, int(img.shape[1] / 2144)):
-            temp = img[i * 2144 : (i + 1) * 2144, j * 2144 : (j + 1) * 2144]
-            tiles.append(temp)
-    # measure the filters
-    tiles = np.array(tiles)
-    basic = BaSiC(get_darkfield=True, lambda_flatfield_coef=10, device="gpu")
-    basic.fit(tiles)
-    flatfield = basic.flatfield
-    tiles_corrected = basic.transform(tiles)
-
-    # stitch the tiles back together
-    i_new = np.zeros(img.shape)
-    k = 0
-    for i in range(0, int(img.shape[0] / 2144)):  # over the rows
-        for j in range(0, int(img.shape[1] / 2144)):
-            i_new[
-                i * 2144 : (i + 1) * 2144, j * 2144 : (j + 1) * 2144
-            ] = tiles_corrected[k]
-            k = k + 1
-
-    return i_new.astype(np.uint16), flatfield, img
-
-
-def BasiCCorrectionPlot(img: np.ndarray, flatfield, img_orig: np.ndarray) -> None:
-    plt.imshow(flatfield, cmap="gray")
-    plt.title("correction performed per tile")
-
-    fig, ax = plt.subplots(1, 2, figsize=(20, 10))
-    ax[0].imshow(img, cmap="gray")
-    ax[0].set_title("corrected image")
-    ax[1].imshow(img_orig, cmap="gray")
-    ax[1].set_title("original image")
-
-
-def preprocessImage(
-    img: np.ndarray = None,
-    path_image: str = None,
-    contrast_clip: float = 2.5,
-    size_tophat: int = None,
-) -> Tuple[np.ndarray, np.ndarray]:
-    "This function performs the prprocessing of an image. If the path_image i provided, the image is read from the path."
-    "If the image img itself is provided, this image will be used."
-    "Contrast_clip indiactes the input to the create_CLAHE function for histogram equalization"
-    "size_tophat indicates the tophat filter size. If no tophat lfiter size is given, no tophat filter is executes. The recommendable size is 45?-."
-    "Small_size_vis indicates the coordinates of an optional zoom in plot to check the processing better."
-
-    # Read in image
-    if img is None:
-        img = io.imread(path_image)
-    img_orig = img
-
-    # mask black lines
-    mask_lines = np.where(img == 0)  # find the location of the lines
-    mask = np.zeros(img.shape, dtype=np.uint8)
-    mask[mask_lines[0], mask_lines[1]] = 1  # put one values in the correct position
-
-    # perform inpainting
-    res_ns = cv2.inpaint(img, mask, 55, cv2.INPAINT_NS)
-    img = res_ns
-
-    # tophat filter
-    if size_tophat is not None:
-        minimum_t = ndimage.minimum_filter(img, size_tophat)
-        max_of_min_t = ndimage.maximum_filter(minimum_t, size_tophat)
-        orig_sub_min = img - max_of_min_t
-        img = orig_sub_min
-
-    # enhance contrast
-    clahe = cv2.createCLAHE(clipLimit=contrast_clip, tileGridSize=(8, 8))
-    img = clahe.apply(img)
-
-    return img, img_orig
-
-
-def preprocessImagePlot(
-    img: np.ndarray,
-    img_orig: np.ndarray,
-    small_size_vis: List[int] = None,
-) -> None:
-    # plot_result
-    fig, ax = plt.subplots(1, 2, figsize=(20, 10))
-    ax[0].imshow(img_orig, cmap="gray")
-    ax[1].imshow(img, cmap="gray")
-
-    # plot small part of image
-    if small_size_vis is not None:
-        fig, ax = plt.subplots(1, 2, figsize=(20, 10))
-        ax[0].imshow(
-            img_orig[
-                small_size_vis[0] : small_size_vis[1],
-                small_size_vis[2] : small_size_vis[3],
-            ],
-            cmap="gray",
-        )
-        ax[1].imshow(
-            img[
-                small_size_vis[0] : small_size_vis[1],
-                small_size_vis[2] : small_size_vis[3],
-            ],
-            cmap="gray",
-        )
-
-
-def segmentation(
-    img: np.ndarray,
-    device: str = "cpu",
-    min_size: int = 80,
-    flow_threshold: float = 0.6,
-    diameter: int = 55,
-    mask_threshold: int = 0,
-    small_size_vis: List[int] = None,
-    model_type: str = "nuclei",
-    channels: np.ndarray = np.array([0, 0]),
-) -> Tuple[
-    np.ndarray, np.ndarray, np.ndarray, Optional[List[int]], geopandas.GeoDataFrame
-]:
-    "This function segments the data, using the cellpose algorithm, and plots the outcome"
-    "img is the input image, showing the DAPI Staining, you can define your device by setting the device parameter"
-    "min_size indicates the minimal amount of pixels in a mask (I assume)"
-    "The lfow_threshold indicates someting about the shape of the masks, if you increase it, more masks with less orund shapes will be accepted"
-    "The diameter is a very important parameter to estimate. In the best case, you estimate it yourself, it indicates the mean expected diameter of your dataset."
-    "If you put None in diameter, them odel will estimate is herself."
-    "mask_threshold indicates how many of the possible masks are kept. MAking it smaller (up to -6), will give you more masks, bigger is less masks. "
-    "When an RGB image is given a input, the R channel is expected to have the nuclei, and the blue channel the membranes"
-    "When whole cell segmentation needs to be performed, model_type=cyto, otherwise, model_type=nuclei"
-
-    model = models.Cellpose(model_type=model_type, device=torch.device(device))
-
-    masks, _, _, _ = model.eval(
-        img,
-        diameter=diameter,
-        channels=channels,
-        min_size=min_size,
-        flow_threshold=flow_threshold,
-        cellprob_threshold=mask_threshold,
-    )
-    mask_i = np.ma.masked_where(masks == 0, masks)
-    # i_masked = np.ma.masked_where(img < 500, img)
-
-    # create the polygon shapes of the different cells
-    polygons = mask_to_polygons_layer(masks)
-    # polygons["border"] = polygons.geometry.map(is_in_border)
-    polygons["border_color"] = polygons.geometry.map(border_color)
-    polygons["linewidth"] = polygons.geometry.map(linewidth)
-    polygons["color"] = polygons.geometry.map(color)
-    polygons["cells"] = polygons.index
-    polygons = polygons.dissolve(by="cells")
-
-    return masks, mask_i, channels, small_size_vis, polygons
-
-
-def segmentationPlot(
-    img: np.ndarray,
-    mask_i: np.ndarray,
-    channels: np.ndarray,
-    small_size_vis: List[int],
-    polygons: geopandas.GeoDataFrame,
-) -> None:
-    if sum(channels) != 0:
-        img = img[0, :, :]  # select correct image
-
-    if small_size_vis is not None:
-        fig, ax = plt.subplots(1, 2, figsize=(20, 10))
-        ax[0].imshow(
-            img[
-                small_size_vis[0] : small_size_vis[1],
-                small_size_vis[2] : small_size_vis[3],
-            ],
-            cmap="gray",
-        )
-
-        ax[1].imshow(
-            img[
-                small_size_vis[0] : small_size_vis[1],
-                small_size_vis[2] : small_size_vis[3],
-            ],
-            cmap="gray",
-        )
-        ax[1].imshow(
-            mask_i[
-                small_size_vis[0] : small_size_vis[1],
-                small_size_vis[2] : small_size_vis[3],
-            ],
-            cmap="jet",
-        )
-        plt.show()
-    else:
-        fig, ax = plt.subplots(1, 2, figsize=(20, 10))
-        # ax[0].imshow(masks[0:3000,8000:10000],cmap='jet')
-        ax[0].imshow(img, cmap="gray")
-        # ax[0].imshow(masks,cmap='jet')
-
-        ax[1].imshow(img, cmap="gray")
-        polygons.plot(
-            ax=ax[1],
-            edgecolor="white",
-            linewidth=polygons.linewidth,
-            alpha=0.5,
-            legend=True,
-            color="red",
-        )
-        # ax[1].imshow(masksI,cmap='jet')
-        plt.show()
-
-
-def mask_to_polygons_layer(mask: np.ndarray) -> geopandas.GeoDataFrame:
-    # https://rocreguant.com/convert-a-mask-into-a-polygon-for-images-using-shapely-and-rasterio/1786/
-    all_polygons = []
-    all_values = []
-    for shape, value in features.shapes(
-        mask.astype(np.int16),
-        mask=(mask > 0),
-        transform=rasterio.Affine(1.0, 0, 0, 0, 1.0, 0),
-    ):
-        all_polygons.append(shapely.geometry.shape(shape))
-        all_values.append(int(value))
-
-    return geopandas.GeoDataFrame(dict(geometry=all_polygons), index=all_values)
-
-
-def color(_) -> matplotlib.colors.Colormap:
-    return plt.get_cmap("Set1")(np.random.choice(np.arange(0, 18)))
-
-
-def border_color(r: bool) -> matplotlib.colors.Colormap:
-    return plt.get_cmap("tab10")(3) if r else (1, 1, 1, 1)
-
-
-def linewidth(r: bool) -> float:
-    return 1 if r else 0.5
-
-
-def is_in_border(r, h, w, border_margin):
-    r = r.centroid
-    if (r.x - border_margin < 0) or (r.x + border_margin > h):
-        return True
-    if (r.y - border_margin < 0) or (r.y + border_margin > w):
-        return True
-    return False
-
-
-def create_adata_quick(
-    path: str, img: np.ndarray, masks: np.ndarray, library_id: str = "melanoma"
-) -> AnnData:
-
-    # create the polygon shapes of the different cells
-    polygons = mask_to_polygons_layer(masks)
-    # polygons["border"] = polygons.geometry.map(is_in_border)
-    polygons["border_color"] = polygons.geometry.map(border_color)
-    polygons["linewidth"] = polygons.geometry.map(linewidth)
-    polygons["color"] = polygons.geometry.map(color)
-    polygons["cells"] = polygons.index
-    polygons = polygons.dissolve(by="cells")
-
-    # allocate the transcripts
-    df = pd.read_csv(path, delimiter="\t", header=None)
-    df = df[(df[1] < masks.shape[0]) & (df[0] < masks.shape[1])]
-    df["cells"] = masks[df[1].values, df[0].values]
-    coordinates = df.groupby(["cells"]).mean().iloc[:, [0, 1]]
-    # calculate the mean of the transcripts for every cell. Now based on transcripts, better on masks?
-    # based on masks is present in the adata.obsm
-    # create the anndata object
-    cell_counts = (
-        df.groupby(["cells", 3]).size().unstack(fill_value=0)
-    )  # create a matrix based on counts
-    adata = AnnData(cell_counts[cell_counts.index != 0])
-    coordinates.index = coordinates.index.map(str)
-    adata.obsm["spatial"] = coordinates[coordinates.index != "0"]
-
-    # add the polygons to the anndata object
-    polygons_f = polygons[
-        np.isin(polygons.index.values, list(map(int, adata.obs.index.values)))
-    ]
-    polygons_f.index = list(map(str, polygons_f.index))
-    adata.obsm["polygons"] = polygons_f
-
-    # add the figure to the anndata
-    spatial_key = "spatial"
-    adata.uns[spatial_key] = {library_id: {}}
-    adata.uns[spatial_key][library_id]["images"] = {}
-    adata.uns[spatial_key][library_id]["images"] = {"hires": img}
-    adata.uns[spatial_key][library_id]["scalefactors"] = {
-        "tissue_hires_scalef": 1,
-        "spot_diameter_fullres": 75,
-    }
-
-    return adata
-
-
-def plot_shapes(
-    adata: AnnData,
-    column: str = None,
-    cmap: str = "magma",
-    alpha: float = 0.5,
-    crd: List[int] = None,
-) -> None:
-    "This function plots the anndata on the shapes of the cells, but it does not do it smartly."
-
-    if column is not None:
-        if column + "_colors" in adata.uns:
-            print("using the colormap defined in the anndata object")
-            cmap = matplotlib.colors.LinearSegmentedColormap.from_list(
-                "new_map",
-                adata.uns[column + "_colors"],
-                N=len(adata.uns[column + "_colors"]),
-            )
-
-        fig, ax = plt.subplots(1, 1, figsize=(20, 20))
-        ax.imshow(
-            adata.uns["spatial"]["melanoma"]["images"]["hires"],
-            cmap="gray",
-        )
-        adata.obsm["polygons"].plot(
-            ax=ax,
-            column=adata.obs[column],
-            edgecolor="white",
-            linewidth=adata.obsm["polygons"].linewidth,
-            alpha=alpha,
-            legend=True,
-            cmap=cmap,
-        )
-    else:
-        fig, ax = plt.subplots(1, 1, figsize=(20, 20))
-        ax.imshow(
-            adata.uns["spatial"]["melanoma"]["images"]["hires"],
-            cmap="gray",
-        )
-        adata.obsm["polygons"].plot(
-            ax=ax,
-            edgecolor="white",
-            linewidth=adata.obsm["polygons"].linewidth,
-            alpha=alpha,
-            legend=True,
-            color="blue",
-        )
-
-    ax.axes.xaxis.set_visible(False)
-    ax.axes.yaxis.set_visible(False)
-    ax.spines["top"].set_visible(False)
-    ax.spines["right"].set_visible(False)
-    ax.spines["bottom"].set_visible(False)
-    ax.spines["left"].set_visible(False)
-    # ax.legend(bbox_to_anchor=(1.1, 1.05))
-    if crd is not None:
-        ax.set_xlim(crd[0], crd[1])
-        ax.set_ylim(crd[2], crd[3])
-    # ax[1].imshow(I,cmap='gray',)
-
-
-def preprocessAdata(
-    adata: AnnData, mask: np.ndarray, nuc_size_norm: bool = True, n_comps: int = 50
-) -> Tuple[AnnData, AnnData]:
-    sc.pp.calculate_qc_metrics(adata, inplace=True, percent_top=[2, 5])
-    adata_orig = adata
-    sc.pp.filter_cells(adata, min_counts=10)
-    sc.pp.filter_genes(adata, min_cells=5)
-    adata.raw = adata
-
-    # nucleusSizeNormalization
-    if nuc_size_norm:
-        _, counts = np.unique(mask, return_counts=True)
-        nucleus_size = []
-        for i in adata.obs.index:
-            nucleus_size.append(counts[int(i)])
-        adata.obs["nucleusSize"] = nucleus_size
-        adata.X = (adata.X.T / adata.obs.nucleusSize.values).T
-
-        # sc.pp.normalize_total(adata) #This no
-        sc.pp.log1p(adata)
-        sc.pp.scale(adata, max_value=10)
-    else:
-        sc.pp.normalize_total(adata)
-        sc.pp.log1p(adata)
-    sc.tl.pca(adata, svd_solver="arpack", n_comps=n_comps)
-    sc.pl.pca(adata, color="total_counts")
-    # sc.pl.pca_variance_ratio(adata,n_pcs=50) #lets take 6,10 or 12
-    adata.obsm["polygons"] = geopandas.GeoDataFrame(
-        adata.obsm["polygons"], geometry=adata.obsm["polygons"].geometry
-    )
-
-    return adata, adata_orig
-
-
-def preprocesAdataPlot(adata: AnnData, adata_orig: AnnData) -> None:
-    _, axs = plt.subplots(1, 2, figsize=(15, 4))
-    sns.distplot(adata_orig.obs["total_counts"], kde=False, ax=axs[0])
-    sns.distplot(adata_orig.obs["n_genes_by_counts"], kde=False, bins=55, ax=axs[1])
-
-    plt.scatter(adata.obs["nucleusSize"], adata.obs["total_counts"])
-    plt.title = "cellsize vs cellcount"
-    plt.show()
-
-
-def filter_on_size(
-    adata: AnnData, min_size: int = 100, max_size: int = 100000
-) -> Tuple[AnnData, int]:
-    start = adata.shape[0]
-    adata.obsm["polygons"]["X"] = adata.obsm["polygons"].centroid.x
-    adata.obsm["polygons"]["Y"] = adata.obsm["polygons"].centroid.y
-    adata.obs["distance"] = np.sqrt(
-        np.square(adata.obsm["polygons"]["X"] - adata.obsm["spatial"][0])
-        + np.square(adata.obsm["polygons"]["Y"] - adata.obsm["spatial"][1])
-    )
-
-    adata = adata[adata.obs["nucleusSize"] < max_size, :]
-    adata = adata[adata.obs["nucleusSize"] > min_size, :]
-    adata = adata[adata.obs["distance"] < 70, :]
-
-    adata.obsm["polygons"] = geopandas.GeoDataFrame(
-        adata.obsm["polygons"], geometry=adata.obsm["polygons"].geometry
-    )
-    filtered = start - adata.shape[0]
-
-    return adata, filtered
-
-
-def preprocess3(
-    adata: AnnData,
-    pcs: int,
-    neighbors: int,
-    spot_size: int = 70,
-    cluster_resolution: float = 0.8,
-) -> Tuple[AnnData, pd.DataFrame]:
-    sc.pp.neighbors(adata, n_neighbors=neighbors, n_pcs=pcs)
-    sc.tl.umap(adata)
-    # sc.pl.umap(adata, color=['Folr2','Glul','Sox9','Cd9']) #total counts doesn't matter that much
-    sc.tl.leiden(adata, resolution=cluster_resolution)
-    sc.pl.umap(adata, color=["leiden"])
-    sc.tl.rank_genes_groups(adata, "leiden", method="wilcoxon")
-    sc.pl.rank_genes_groups(adata, n_genes=8, sharey=False)
-
-    return adata
-
-
-def scoreGenesLiver(
-    adata: AnnData, path_marker_genes: str, row_norm: bool = False
-) -> Tuple[dict, pd.DataFrame]:
-    df_markers = pd.read_csv(path_marker_genes, index_col=0)
-    df_markers.columns = df_markers.columns.str.replace("Tot_Score_", "")
-    df_markers.columns = df_markers.columns.str.replace("uppfer", "upffer")
-    genes_dict = {}
-    for i in df_markers:
-        genes = []
-        for row, value in enumerate(df_markers[i]):
-            if value > 0:
-                genes.append(df_markers.index[row])
-                # print(df_markers.index[row])
-        genes_dict[i] = genes
-
-    for key, value in genes_dict.items():
-        sc.tl.score_genes(adata, value, score_name=key)
-
-    # scoresper_cluster = adata.obs[[col for col in adata.obs if col.startswith('Tot')]] #very specific to this dataset
-    scoresper_cluster = adata.obs[
-        [col for col in adata.obs if col in df_markers.columns]
-    ]
-    if row_norm:
-        row_norm = scoresper_cluster.sub(
-            scoresper_cluster.mean(axis=1).values, axis="rows"
-        ).div(
-            scoresper_cluster.std(axis=1).values, axis="rows"
-        )  # row normalization
-        # Row normalization is just there for visualization purposes, to make sure we are not overdoing it
-
-        adata.obs[scoresper_cluster.columns.values] = row_norm
-        temp = pd.DataFrame(np.sort(row_norm)[:, -2:])
-    else:
-        temp = pd.DataFrame(np.sort(scoresper_cluster)[:, -2:])
-    scores = (temp[1] - temp[0]) / ((temp[1] + temp[0]) / 2)
-    adata.obs["Cleanliness"] = scores.values
-    adata.obs["maxScores"] = scoresper_cluster.idxmax(axis=1)
-
-    return genes_dict, scoresper_cluster
-
-
-def scoreGenesLiverPlot(adata: AnnData, scoresper_cluster: pd.DataFrame) -> None:
-    sc.pl.umap(adata, color=["Cleanliness", "maxScores"])
-    sc.pl.umap(adata, color=["leiden", "maxScores"])
-    # fig,ax =plt.subplots(1,1,figsize=(20,10))
-
-    # sc.pl.spatial(adata,color='maxScores',spot_size=70,show=False,cmap='magma',alpha=1,title='AnnotationScores',ax=ax)
-    # fig,ax =plt.subplots(1,1,figsize=(20,10)) sc.pl.spatial(adata,color='Cleanliness',spot_size=70,show=False,
-    # cmap='magma',alpha=1,title='Cleanliness of data',ax=ax)
-
-    plot_shapes(adata, column="maxScores")
-    plot_shapes(adata, column="Cleanliness")
-
-    sc.pl.heatmap(adata, var_names=scoresper_cluster.columns.values, groupby="leiden")
-    sc.pl.heatmap(
-        adata[
-            adata.obs.leiden.isin(
-                ["5", "6", "7", "8", "9", "10", "11", "12", "13", "14", "15"]
-            )
-        ],
-        var_names=scoresper_cluster.columns.values,
-        groupby="leiden",
-    )
-
-
-def clustercleanliness(
-    adata: AnnData,
-    img: np.ndarray,
-    celltypes: np.ndarray,
-    crop_coord: List[int] = [0, 2000, 0, 2000],
-    liver: bool = False,
-) -> None:
-    # The coloring doesn't work yet for non-liver samples, but is easily adaptable, by just not defining a colormap
-    # anywhere
-    adata.obs["maxScores"] = adata.obs[
-        [col for col in adata.obs if col in celltypes]
-    ].idxmax(axis=1)
-    adata.obs.maxScores = adata.obs.maxScores.astype("category")
-
-    if liver:
-        other_immune_cells = celltypes[[1, 4, 7, 8, 9, 10, 11, 12, 13, 17]]
-        vein = celltypes[[15, 18]]
-        adata.obs["maxScoresSave"] = adata.obs.maxScores
-
-        adata.obs.maxScores = adata.obs.maxScores.cat.add_categories(
-            ["Other_ImmuneCells"]
-        )
-        for i, val in enumerate(adata.obs.maxScores):
-            if val in other_immune_cells:
-                adata.obs.maxScores[i] = "Other_ImmuneCells"
-        adata.obs.maxScores = adata.obs.maxScores.cat.add_categories(["vein_EC45"])
-
-        for i, val in enumerate(adata.obs.maxScores):
-            if val in vein:
-                adata.obs.maxScores[i] = "vein_EC45"
-        adata.obs.maxScoresSave = adata.obs.maxScoresSave.cat.add_categories(
-            ["vein_EC45"]
-        )
-
-        for i in range(0, len(adata.obs.maxScores)):
-            if adata.obs.maxScoresSave[i] in vein:
-                adata.obs.maxScoresSave[i] = "vein_EC45"
-        for i in other_immune_cells:
-            if i in adata.obs.maxScores.cat.categories:
-                adata.obs.maxScores = adata.obs.maxScores.cat.remove_categories(i)
-        adata.obs.maxScores = adata.obs.maxScores.cat.remove_categories(vein)
-        adata.obs.maxScoresSave = adata.obs.maxScoresSave.cat.remove_categories(vein)
-        # fix the coloring
-
-        # adata.uns['maxScores_colors']=np.append(adata.uns['maxScores_colors'],['#ff7f0e','#ad494a'])
-        colors = [
-            "#914d22",
-            "#c61b84",
-            "#ea579f",
-            "#5da6db",
-            "#fbb05f",
-            "#d46f6c",
-            "#E45466",
-            "#a31a2a",
-            "#929591",
-            "#cc7722",
-        ]
-        adata.uns["maxScores_colors"] = colors
-
-        color_dict = dict(
-            zip(list(adata.obs.maxScores.cat.categories), adata.uns["maxScores_colors"])
-        )
-        for i, name in enumerate(color_dict.keys()):
-            color_dict[name] = colors[i]
-
-        colors_i = [
-            "#191919",
-            "#a3d7ba",
-            "#702963",
-            "#a4daf3",
-            "#4a6e34",
-            "#b4b5b5",
-            "#3ab04a",
-            "#893a86",
-            "#bf00ff",
-            "#9c7eba",
-        ]
-        for i in range(0, 10):
-            color_dict[other_immune_cells[i]] = colors_i[i]
-
-    # create the plots
-
-    stacked = (
-        adata.obs.groupby(["leiden", "maxScores"], as_index=False)
-        .size()
-        .pivot("leiden", "maxScores")
-        .fillna(0)
-    )
-    stacked_norm = stacked.div(stacked.sum(axis=1), axis=0)
-    stacked_norm.columns = list(adata.obs.maxScores.cat.categories)
-    fig, ax = plt.subplots(1, 1, figsize=(10, 5))
-    if liver:
-        stacked_norm.plot(
-            kind="bar", stacked=True, ax=fig.gca(), color=color_dict
-        )  # .legend(loc='lower left')
-    else:
-        stacked_norm.plot(kind="bar", stacked=True, ax=fig.gca())
-        # ax.axis('off')
-    ax.spines["top"].set_visible(False)
-    ax.spines["right"].set_visible(False)
-    ax.spines["bottom"].set_visible(False)
-    ax.spines["left"].set_visible(False)
-    ax.get_yaxis().set_ticks([])
-    # plt.title('Cluster purity based on marker gene lists',fontsize='xx-large')
-    plt.xlabel("Clusters")
-    plt.legend(loc="center left", bbox_to_anchor=(1.0, 0.5), fontsize="large")
-    plt.show()
-
-    plot_shapes(adata, column="maxScores", alpha=0.8)
-    plot_shapes(adata, column="maxScores", crd=crop_coord, alpha=0.8)
-
-    _, ax = plt.subplots(1, 1, figsize=(15, 10))
-    sc.pl.umap(adata, color=["maxScores"], ax=ax, size=60, show=False)
-    ax.axis("off")
-    # plt.title('UMAP colored by annotation based on celltype ',fontsize='xx-large')
-    plt.show()
-=======
-# %load_ext autoreload
-# %autoreload 2
-from typing import List, Optional, Tuple
-
-# %matplotlib widget
-import cv2
-import geopandas
-import matplotlib
-import matplotlib.pyplot as plt
-import numpy as np
-import pandas as pd
-import rasterio
-import scanpy as sc
-import seaborn as sns
-import shapely
-import torch
-from anndata import AnnData
-from basicpy import BaSiC
-from cellpose import models
-from rasterio import features
-from scipy import ndimage
-from skimage import io
-
-
-def BasiCCorrection(
-    path_image: str = None, img: np.ndarray = None, device: str = "cpu"
-) -> Tuple[np.ndarray, np.ndarray, np.ndarray]:
-    "This function corrects for the tiling effect that occurs in RESOLVE data"
-
-    if img is None:
-        img = io.imread(path_image)
-
-    # create the tiles
-    tiles = []
-    for i in range(0, int(img.shape[0] / 2144)):  # over the rows
-        for j in range(0, int(img.shape[1] / 2144)):
-            temp = img[i * 2144 : (i + 1) * 2144, j * 2144 : (j + 1) * 2144]
-            tiles.append(temp)
-
-    device = torch.device(device)
-    torch.cuda.set_device(device)
-
-    # measure the filters
-    tiles = np.array(tiles)
-    basic = BaSiC(get_darkfield=True, lambda_flatfield_coef=10, device="gpu")
-    basic.fit(tiles)
-    flatfield = basic.flatfield
-    tiles_corrected = basic.transform(tiles)
-
-    # stitch the tiles back together
-    i_new = np.zeros(img.shape)
-    k = 0
-    for i in range(0, int(img.shape[0] / 2144)):  # over the rows
-        for j in range(0, int(img.shape[1] / 2144)):
-            i_new[
-                i * 2144 : (i + 1) * 2144, j * 2144 : (j + 1) * 2144
-            ] = tiles_corrected[k]
-            k = k + 1
-
-    return i_new.astype(np.uint16), flatfield, img
-
-
-def BasiCCorrectionPlot(img: np.ndarray, flatfield, img_orig: np.ndarray) -> None:
-    plt.imshow(flatfield, cmap="gray")
-    plt.title("correction performed per tile")
-
-    fig, ax = plt.subplots(1, 2, figsize=(20, 10))
-    ax[0].imshow(img, cmap="gray")
-    ax[0].set_title("corrected image")
-    ax[1].imshow(img_orig, cmap="gray")
-    ax[1].set_title("original image")
-
-
-def preprocessImage(
-    img: np.ndarray = None,
-    path_image: str = None,
-    contrast_clip: float = 2.5,
-    size_tophat: int = None,
-) -> Tuple[np.ndarray, np.ndarray]:
-    "This function performs the prprocessing of an image. If the path_image i provided, the image is read from the path."
-    "If the image img itself is provided, this image will be used."
-    "Contrast_clip indiactes the input to the create_CLAHE function for histogram equalization"
-    "size_tophat indicates the tophat filter size. If no tophat lfiter size is given, no tophat filter is executes. The recommendable size is 45?-."
-    "Small_size_vis indicates the coordinates of an optional zoom in plot to check the processing better."
-
-    # Read in image
-    if img is None:
-        img = io.imread(path_image)
-    img_orig = img
-
-    # mask black lines
-    mask_lines = np.where(img == 0)  # find the location of the lines
-    mask = np.zeros(img.shape, dtype=np.uint8)
-    mask[mask_lines[0], mask_lines[1]] = 1  # put one values in the correct position
-
-    # perform inpainting
-    res_ns = cv2.inpaint(img, mask, 55, cv2.INPAINT_NS)
-    img = res_ns
-
-    # tophat filter
-    if size_tophat is not None:
-        minimum_t = ndimage.minimum_filter(img, size_tophat)
-        max_of_min_t = ndimage.maximum_filter(minimum_t, size_tophat)
-        orig_sub_min = img - max_of_min_t
-        img = orig_sub_min
-
-    # enhance contrast
-    clahe = cv2.createCLAHE(clipLimit=contrast_clip, tileGridSize=(8, 8))
-    img = clahe.apply(img)
-
-    return img, img_orig
-
-
-def preprocessImagePlot(
-    img: np.ndarray,
-    img_orig: np.ndarray,
-    small_size_vis: List[int] = None,
-) -> None:
-    # plot_result
-    fig, ax = plt.subplots(1, 2, figsize=(20, 10))
-    ax[0].imshow(img_orig, cmap="gray")
-    ax[1].imshow(img, cmap="gray")
-
-    # plot small part of image
-    if small_size_vis is not None:
-        fig, ax = plt.subplots(1, 2, figsize=(20, 10))
-        ax[0].imshow(
-            img_orig[
-                small_size_vis[0] : small_size_vis[1],
-                small_size_vis[2] : small_size_vis[3],
-            ],
-            cmap="gray",
-        )
-        ax[1].imshow(
-            img[
-                small_size_vis[0] : small_size_vis[1],
-                small_size_vis[2] : small_size_vis[3],
-            ],
-            cmap="gray",
-        )
-
-
-def segmentation(
-    img: np.ndarray,
-    device: str = "cpu",
-    min_size: int = 80,
-    flow_threshold: float = 0.6,
-    diameter: int = 55,
-    mask_threshold: int = 0,
-    small_size_vis: List[int] = None,
-    model_type: str = "nuclei",
-    channels: np.ndarray = np.array([0, 0]),
-) -> Tuple[
-    np.ndarray, np.ndarray, np.ndarray, Optional[List[int]], geopandas.GeoDataFrame
-]:
-    "This function segments the data, using the cellpose algorithm, and plots the outcome"
-    "img is the input image, showing the DAPI Staining, you can define your device by setting the device parameter"
-    "min_size indicates the minimal amount of pixels in a mask (I assume)"
-    "The lfow_threshold indicates someting about the shape of the masks, if you increase it, more masks with less orund shapes will be accepted"
-    "The diameter is a very important parameter to estimate. In the best case, you estimate it yourself, it indicates the mean expected diameter of your dataset."
-    "If you put None in diameter, them odel will estimate is herself."
-    "mask_threshold indicates how many of the possible masks are kept. MAking it smaller (up to -6), will give you more masks, bigger is less masks. "
-    "When an RGB image is given a input, the R channel is expected to have the nuclei, and the blue channel the membranes"
-    "When whole cell segmentation needs to be performed, model_type=cyto, otherwise, model_type=nuclei"
-
-    device = torch.cuda.device(device)  # GPU 4 is your GPU
-    torch.cuda.set_device(device)
-    model = models.Cellpose(gpu=device, model_type=model_type)
-    torch.cuda.set_device(device)
-
-    masks, _, _, _ = model.eval(
-        img,
-        diameter=diameter,
-        channels=channels,
-        min_size=min_size,
-        flow_threshold=flow_threshold,
-        cellprob_threshold=mask_threshold,
-    )
-    mask_i = np.ma.masked_where(masks == 0, masks)
-    # i_masked = np.ma.masked_where(img < 500, img)
-
-    # create the polygon shapes of the different cells
-    polygons = mask_to_polygons_layer(masks)
-    # polygons["border"] = polygons.geometry.map(is_in_border)
-    polygons["border_color"] = polygons.geometry.map(border_color)
-    polygons["linewidth"] = polygons.geometry.map(linewidth)
-    polygons["color"] = polygons.geometry.map(color)
-    polygons["cells"] = polygons.index
-    polygons = polygons.dissolve(by="cells")
-
-    return masks, mask_i, channels, small_size_vis, polygons
-
-
-def segmentationPlot(
-    img: np.ndarray,
-    mask_i: np.ndarray,
-    channels: np.ndarray,
-    small_size_vis: List[int],
-    polygons: geopandas.GeoDataFrame,
-) -> None:
-    if sum(channels) != 0:
-        img = img[0, :, :]  # select correct image
-
-    if small_size_vis is not None:
-        fig, ax = plt.subplots(1, 2, figsize=(20, 10))
-        ax[0].imshow(
-            img[
-                small_size_vis[0] : small_size_vis[1],
-                small_size_vis[2] : small_size_vis[3],
-            ],
-            cmap="gray",
-        )
-
-        ax[1].imshow(
-            img[
-                small_size_vis[0] : small_size_vis[1],
-                small_size_vis[2] : small_size_vis[3],
-            ],
-            cmap="gray",
-        )
-        ax[1].imshow(
-            mask_i[
-                small_size_vis[0] : small_size_vis[1],
-                small_size_vis[2] : small_size_vis[3],
-            ],
-            cmap="jet",
-        )
-        plt.show()
-    else:
-        fig, ax = plt.subplots(1, 2, figsize=(20, 10))
-        # ax[0].imshow(masks[0:3000,8000:10000],cmap='jet')
-        ax[0].imshow(img, cmap="gray")
-        # ax[0].imshow(masks,cmap='jet')
-
-        ax[1].imshow(img, cmap="gray")
-        polygons.plot(
-            ax=ax[1],
-            edgecolor="white",
-            linewidth=polygons.linewidth,
-            alpha=0.5,
-            legend=True,
-            color="red",
-        )
-        # ax[1].imshow(masksI,cmap='jet')
-        plt.show()
-
-
-def mask_to_polygons_layer(mask: np.ndarray) -> geopandas.GeoDataFrame:
-    # https://rocreguant.com/convert-a-mask-into-a-polygon-for-images-using-shapely-and-rasterio/1786/
-    all_polygons = []
-    all_values = []
-    for shape, value in features.shapes(
-        mask.astype(np.int16),
-        mask=(mask > 0),
-        transform=rasterio.Affine(1.0, 0, 0, 0, 1.0, 0),
-    ):
-        all_polygons.append(shapely.geometry.shape(shape))
-        all_values.append(int(value))
-
-    return geopandas.GeoDataFrame(dict(geometry=all_polygons), index=all_values)
-
-
-def color(_) -> matplotlib.colors.Colormap:
-    return plt.get_cmap("Set1")(np.random.choice(np.arange(0, 18)))
-
-
-def border_color(r: bool) -> matplotlib.colors.Colormap:
-    return plt.get_cmap("tab10")(3) if r else (1, 1, 1, 1)
-
-
-def linewidth(r: bool) -> float:
-    return 1 if r else 0.5
-
-
-def is_in_border(r, h, w, border_margin):
-    r = r.centroid
-    if (r.x - border_margin < 0) or (r.x + border_margin > h):
-        return True
-    if (r.y - border_margin < 0) or (r.y + border_margin > w):
-        return True
-    return False
-
-
-def create_adata_quick(
-    path: str, img: np.ndarray, masks: np.ndarray, library_id: str = "melanoma"
-) -> AnnData:
-
-    # create the polygon shapes of the different cells
-    polygons = mask_to_polygons_layer(masks)
-    # polygons["border"] = polygons.geometry.map(is_in_border)
-    polygons["border_color"] = polygons.geometry.map(border_color)
-    polygons["linewidth"] = polygons.geometry.map(linewidth)
-    polygons["color"] = polygons.geometry.map(color)
-    polygons["cells"] = polygons.index
-    polygons = polygons.dissolve(by="cells")
-
-    # allocate the transcripts
-    df = pd.read_csv(path, delimiter="\t", header=None)
-    df = df[(df[1] < masks.shape[0]) & (df[0] < masks.shape[1])]
-    df["cells"] = masks[df[1].values, df[0].values]
-    coordinates = df.groupby(["cells"]).mean().iloc[:, [0, 1]]
-    # calculate the mean of the transcripts for every cell. Now based on transcripts, better on masks?
-    # based on masks is present in the adata.obsm
-    # create the anndata object
-    cell_counts = (
-        df.groupby(["cells", 3]).size().unstack(fill_value=0)
-    )  # create a matrix based on counts
-    adata = AnnData(cell_counts[cell_counts.index != 0])
-    coordinates.index = coordinates.index.map(str)
-    adata.obsm["spatial"] = coordinates[coordinates.index != "0"]
-
-    # add the polygons to the anndata object
-    polygons_f = polygons[
-        np.isin(polygons.index.values, list(map(int, adata.obs.index.values)))
-    ]
-    polygons_f.index = list(map(str, polygons_f.index))
-    adata.obsm["polygons"] = polygons_f
-
-    # add the figure to the anndata
-    spatial_key = "spatial"
-    adata.uns[spatial_key] = {library_id: {}}
-    adata.uns[spatial_key][library_id]["images"] = {}
-    adata.uns[spatial_key][library_id]["images"] = {"hires": img}
-    adata.uns[spatial_key][library_id]["scalefactors"] = {
-        "tissue_hires_scalef": 1,
-        "spot_diameter_fullres": 75,
-    }
-
-    return adata
-
-
-def plot_shapes(
-    adata: AnnData,
-    column: str = None,
-    cmap: str = "magma",
-    alpha: float = 0.5,
-    crd: List[int] = None,
-) -> None:
-    "This function plots the anndata on the shapes of the cells, but it does not do it smartly."
-
-    if column is not None:
-        if column + "_colors" in adata.uns:
-            print("using the colormap defined in the anndata object")
-            cmap = matplotlib.colors.LinearSegmentedColormap.from_list(
-                "new_map",
-                adata.uns[column + "_colors"],
-                N=len(adata.uns[column + "_colors"]),
-            )
-
-        fig, ax = plt.subplots(1, 1, figsize=(20, 20))
-        ax.imshow(
-            adata.uns["spatial"]["melanoma"]["images"]["hires"],
-            cmap="gray",
-        )
-        adata.obsm["polygons"].plot(
-            ax=ax,
-            column=adata.obs[column],
-            edgecolor="white",
-            linewidth=adata.obsm["polygons"].linewidth,
-            alpha=alpha,
-            legend=True,
-            cmap=cmap,
-        )
-    else:
-        fig, ax = plt.subplots(1, 1, figsize=(20, 20))
-        ax.imshow(
-            adata.uns["spatial"]["melanoma"]["images"]["hires"],
-            cmap="gray",
-        )
-        adata.obsm["polygons"].plot(
-            ax=ax,
-            edgecolor="white",
-            linewidth=adata.obsm["polygons"].linewidth,
-            alpha=alpha,
-            legend=True,
-            color="blue",
-        )
-
-    ax.axes.xaxis.set_visible(False)
-    ax.axes.yaxis.set_visible(False)
-    ax.spines["top"].set_visible(False)
-    ax.spines["right"].set_visible(False)
-    ax.spines["bottom"].set_visible(False)
-    ax.spines["left"].set_visible(False)
-    # ax.legend(bbox_to_anchor=(1.1, 1.05))
-    if crd is not None:
-        ax.set_xlim(crd[0], crd[1])
-        ax.set_ylim(crd[2], crd[3])
-    # ax[1].imshow(I,cmap='gray',)
-
-
-def preprocessAdata(
-    adata: AnnData, mask: np.ndarray, nuc_size_norm: bool = True, n_comps: int = 50
-) -> Tuple[AnnData, AnnData]:
-    sc.pp.calculate_qc_metrics(adata, inplace=True, percent_top=[2, 5])
-    adata_orig = adata
-    sc.pp.filter_cells(adata, min_counts=10)
-    sc.pp.filter_genes(adata, min_cells=5)
-    adata.raw = adata
-
-    # nucleusSizeNormalization
-    if nuc_size_norm:
-        _, counts = np.unique(mask, return_counts=True)
-        nucleus_size = []
-        for i in adata.obs.index:
-            nucleus_size.append(counts[int(i)])
-        adata.obs["nucleusSize"] = nucleus_size
-        adata.X = (adata.X.T / adata.obs.nucleusSize.values).T
-
-        # sc.pp.normalize_total(adata) #This no
-        sc.pp.log1p(adata)
-        sc.pp.scale(adata, max_value=10)
-    else:
-        sc.pp.normalize_total(adata)
-        sc.pp.log1p(adata)
-    sc.tl.pca(adata, svd_solver="arpack", n_comps=n_comps)
-    sc.pl.pca(adata, color="total_counts")
-    # sc.pl.pca_variance_ratio(adata,n_pcs=50) #lets take 6,10 or 12
-    adata.obsm["polygons"] = geopandas.GeoDataFrame(
-        adata.obsm["polygons"], geometry=adata.obsm["polygons"].geometry
-    )
-
-    return adata, adata_orig
-
-
-def preprocesAdataPlot(adata: AnnData, adata_orig: AnnData) -> None:
-    _, axs = plt.subplots(1, 2, figsize=(15, 4))
-    sns.distplot(adata_orig.obs["total_counts"], kde=False, ax=axs[0])
-    sns.distplot(adata_orig.obs["n_genes_by_counts"], kde=False, bins=55, ax=axs[1])
-
-    plt.scatter(adata.obs["nucleusSize"], adata.obs["total_counts"])
-    plt.title = "cellsize vs cellcount"
-    plt.show()
-
-
-def filter_on_size(
-    adata: AnnData, min_size: int = 100, max_size: int = 100000
-) -> Tuple[AnnData, int]:
-    start = adata.shape[0]
-    adata.obsm["polygons"]["X"] = adata.obsm["polygons"].centroid.x
-    adata.obsm["polygons"]["Y"] = adata.obsm["polygons"].centroid.y
-    adata.obs["distance"] = np.sqrt(
-        np.square(adata.obsm["polygons"]["X"] - adata.obsm["spatial"][0])
-        + np.square(adata.obsm["polygons"]["Y"] - adata.obsm["spatial"][1])
-    )
-
-    adata = adata[adata.obs["nucleusSize"] < max_size, :]
-    adata = adata[adata.obs["nucleusSize"] > min_size, :]
-    adata = adata[adata.obs["distance"] < 70, :]
-
-    adata.obsm["polygons"] = geopandas.GeoDataFrame(
-        adata.obsm["polygons"], geometry=adata.obsm["polygons"].geometry
-    )
-    filtered = start - adata.shape[0]
-
-    return adata, filtered
-
-
-def clustering(
-    adata: AnnData,
-    pcs: int,
-    neighbors: int,
-    spot_size: int = 70,
-    cluster_resolution: float = 0.8,
-) -> Tuple[AnnData, pd.DataFrame]:
-    sc.pp.neighbors(adata, n_neighbors=neighbors, n_pcs=pcs)
-    sc.tl.umap(adata)
-    # sc.pl.umap(adata, color=['Folr2','Glul','Sox9','Cd9']) #total counts doesn't matter that much
-    sc.tl.leiden(adata, resolution=cluster_resolution)
-    sc.pl.umap(adata, color=["leiden"])
-    sc.tl.rank_genes_groups(adata, "leiden", method="wilcoxon")
-    sc.pl.rank_genes_groups(adata, n_genes=8, sharey=False)
-
-    return adata
-
-
-def scoreGenesLiver(
-    adata: AnnData, path_marker_genes: str, row_norm: bool = False
-) -> Tuple[dict, pd.DataFrame]:
-    df_markers = pd.read_csv(path_marker_genes, index_col=0)
-    df_markers.columns = df_markers.columns.str.replace("Tot_Score_", "")
-    df_markers.columns = df_markers.columns.str.replace("uppfer", "upffer")
-    genes_dict = {}
-    for i in df_markers:
-        genes = []
-        for row, value in enumerate(df_markers[i]):
-            if value > 0:
-                genes.append(df_markers.index[row])
-                # print(df_markers.index[row])
-        genes_dict[i] = genes
-
-    for key, value in genes_dict.items():
-        sc.tl.score_genes(adata, value, score_name=key)
-
-    # scoresper_cluster = adata.obs[[col for col in adata.obs if col.startswith('Tot')]] #very specific to this dataset
-    scoresper_cluster = adata.obs[
-        [col for col in adata.obs if col in df_markers.columns]
-    ]
-    if row_norm:
-        row_norm = scoresper_cluster.sub(
-            scoresper_cluster.mean(axis=1).values, axis="rows"
-        ).div(
-            scoresper_cluster.std(axis=1).values, axis="rows"
-        )  # row normalization
-        # Row normalization is just there for visualization purposes, to make sure we are not overdoing it
-
-        adata.obs[scoresper_cluster.columns.values] = row_norm
-        temp = pd.DataFrame(np.sort(row_norm)[:, -2:])
-    else:
-        temp = pd.DataFrame(np.sort(scoresper_cluster)[:, -2:])
-    scores = (temp[1] - temp[0]) / ((temp[1] + temp[0]) / 2)
-    adata.obs["Cleanliness"] = scores.values
-    adata.obs["maxScores"] = scoresper_cluster.idxmax(axis=1)
-
-    return genes_dict, scoresper_cluster
-
-
-def scoreGenesLiverPlot(adata: AnnData, scoresper_cluster: pd.DataFrame) -> None:
-    sc.pl.umap(adata, color=["Cleanliness", "maxScores"])
-    sc.pl.umap(adata, color=["leiden", "maxScores"])
-    # fig,ax =plt.subplots(1,1,figsize=(20,10))
-
-    # sc.pl.spatial(adata,color='maxScores',spot_size=70,show=False,cmap='magma',alpha=1,title='AnnotationScores',ax=ax)
-    # fig,ax =plt.subplots(1,1,figsize=(20,10)) sc.pl.spatial(adata,color='Cleanliness',spot_size=70,show=False,
-    # cmap='magma',alpha=1,title='Cleanliness of data',ax=ax)
-
-    plot_shapes(adata, column="maxScores")
-    plot_shapes(adata, column="Cleanliness")
-
-    sc.pl.heatmap(adata, var_names=scoresper_cluster.columns.values, groupby="leiden")
-    sc.pl.heatmap(
-        adata[
-            adata.obs.leiden.isin(
-                ["5", "6", "7", "8", "9", "10", "11", "12", "13", "14", "15"]
-            )
-        ],
-        var_names=scoresper_cluster.columns.values,
-        groupby="leiden",
-    )
-
-
-def clustercleanliness(
-    adata: AnnData,
-    img: np.ndarray,
-    celltypes: np.ndarray,
-    crop_coord: List[int] = [0, 2000, 0, 2000],
-    liver: bool = False,
-) -> None:
-    # The coloring doesn't work yet for non-liver samples, but is easily adaptable, by just not defining a colormap
-    # anywhere
-    adata.obs["maxScores"] = adata.obs[
-        [col for col in adata.obs if col in celltypes]
-    ].idxmax(axis=1)
-    adata.obs.maxScores = adata.obs.maxScores.astype("category")
-
-    if liver:
-        other_immune_cells = celltypes[[1, 4, 7, 8, 9, 10, 11, 12, 13, 17]]
-        vein = celltypes[[15, 18]]
-        adata.obs["maxScoresSave"] = adata.obs.maxScores
-
-        adata.obs.maxScores = adata.obs.maxScores.cat.add_categories(
-            ["Other_ImmuneCells"]
-        )
-        for i, val in enumerate(adata.obs.maxScores):
-            if val in other_immune_cells:
-                adata.obs.maxScores[i] = "Other_ImmuneCells"
-        adata.obs.maxScores = adata.obs.maxScores.cat.add_categories(["vein_EC45"])
-
-        for i, val in enumerate(adata.obs.maxScores):
-            if val in vein:
-                adata.obs.maxScores[i] = "vein_EC45"
-        adata.obs.maxScoresSave = adata.obs.maxScoresSave.cat.add_categories(
-            ["vein_EC45"]
-        )
-
-        for i in range(0, len(adata.obs.maxScores)):
-            if adata.obs.maxScoresSave[i] in vein:
-                adata.obs.maxScoresSave[i] = "vein_EC45"
-        for i in other_immune_cells:
-            if i in adata.obs.maxScores.cat.categories:
-                adata.obs.maxScores = adata.obs.maxScores.cat.remove_categories(i)
-        adata.obs.maxScores = adata.obs.maxScores.cat.remove_categories(vein)
-        adata.obs.maxScoresSave = adata.obs.maxScoresSave.cat.remove_categories(vein)
-        # fix the coloring
-
-        # adata.uns['maxScores_colors']=np.append(adata.uns['maxScores_colors'],['#ff7f0e','#ad494a'])
-        colors = [
-            "#914d22",
-            "#c61b84",
-            "#ea579f",
-            "#5da6db",
-            "#fbb05f",
-            "#d46f6c",
-            "#E45466",
-            "#a31a2a",
-            "#929591",
-            "#cc7722",
-        ]
-        adata.uns["maxScores_colors"] = colors
-
-        color_dict = dict(
-            zip(list(adata.obs.maxScores.cat.categories), adata.uns["maxScores_colors"])
-        )
-        for i, name in enumerate(color_dict.keys()):
-            color_dict[name] = colors[i]
-
-        colors_i = [
-            "#191919",
-            "#a3d7ba",
-            "#702963",
-            "#a4daf3",
-            "#4a6e34",
-            "#b4b5b5",
-            "#3ab04a",
-            "#893a86",
-            "#bf00ff",
-            "#9c7eba",
-        ]
-        for i in range(0, 10):
-            color_dict[other_immune_cells[i]] = colors_i[i]
-
-    # create the plots
-
-    stacked = (
-        adata.obs.groupby(["leiden", "maxScores"], as_index=False)
-        .size()
-        .pivot("leiden", "maxScores")
-        .fillna(0)
-    )
-    stacked_norm = stacked.div(stacked.sum(axis=1), axis=0)
-    stacked_norm.columns = list(adata.obs.maxScores.cat.categories)
-    fig, ax = plt.subplots(1, 1, figsize=(10, 5))
-    if liver:
-        stacked_norm.plot(
-            kind="bar", stacked=True, ax=fig.gca(), color=color_dict
-        )  # .legend(loc='lower left')
-    else:
-        stacked_norm.plot(kind="bar", stacked=True, ax=fig.gca())
-        # ax.axis('off')
-    ax.spines["top"].set_visible(False)
-    ax.spines["right"].set_visible(False)
-    ax.spines["bottom"].set_visible(False)
-    ax.spines["left"].set_visible(False)
-    ax.get_yaxis().set_ticks([])
-    # plt.title('Cluster purity based on marker gene lists',fontsize='xx-large')
-    plt.xlabel("Clusters")
-    plt.legend(loc="center left", bbox_to_anchor=(1.0, 0.5), fontsize="large")
-    plt.show()
-
-    plot_shapes(adata, column="maxScores", alpha=0.8)
-    plot_shapes(adata, column="maxScores", crd=crop_coord, alpha=0.8)
-
-    _, ax = plt.subplots(1, 1, figsize=(15, 10))
-    sc.pl.umap(adata, color=["maxScores"], ax=ax, size=60, show=False)
-    ax.axis("off")
-    # plt.title('UMAP colored by annotation based on celltype ',fontsize='xx-large')
-    plt.show()
->>>>>>> 1d573148
+# %load_ext autoreload
+# %autoreload 2
+from typing import List, Optional, Tuple
+
+# %matplotlib widget
+import cv2
+import geopandas
+import matplotlib
+import matplotlib.pyplot as plt
+import numpy as np
+import pandas as pd
+import rasterio
+import scanpy as sc
+import seaborn as sns
+import shapely
+import torch
+from anndata import AnnData
+from basicpy import BaSiC
+from cellpose import models
+from rasterio import features
+from scipy import ndimage
+from skimage import io
+
+
+def BasiCCorrection(
+    path_image: str = None, img: np.ndarray = None, device: str = "cpu"
+) -> Tuple[np.ndarray, np.ndarray, np.ndarray]:
+    "This function corrects for the tiling effect that occurs in RESOLVE data"
+
+    if img is None:
+        img = io.imread(path_image)
+
+    # create the tiles
+    tiles = []
+    for i in range(0, int(img.shape[0] / 2144)):  # over the rows
+        for j in range(0, int(img.shape[1] / 2144)):
+            temp = img[i * 2144 : (i + 1) * 2144, j * 2144 : (j + 1) * 2144]
+            tiles.append(temp)
+
+    device = torch.device(device)
+    torch.cuda.set_device(device)
+
+    # measure the filters
+    tiles = np.array(tiles)
+    basic = BaSiC(get_darkfield=True, lambda_flatfield_coef=10, device="gpu")
+    basic.fit(tiles)
+    flatfield = basic.flatfield
+    tiles_corrected = basic.transform(tiles)
+
+    # stitch the tiles back together
+    i_new = np.zeros(img.shape)
+    k = 0
+    for i in range(0, int(img.shape[0] / 2144)):  # over the rows
+        for j in range(0, int(img.shape[1] / 2144)):
+            i_new[
+                i * 2144 : (i + 1) * 2144, j * 2144 : (j + 1) * 2144
+            ] = tiles_corrected[k]
+            k = k + 1
+
+    return i_new.astype(np.uint16), flatfield, img
+
+
+def BasiCCorrectionPlot(img: np.ndarray, flatfield, img_orig: np.ndarray) -> None:
+    plt.imshow(flatfield, cmap="gray")
+    plt.title("correction performed per tile")
+
+    fig, ax = plt.subplots(1, 2, figsize=(20, 10))
+    ax[0].imshow(img, cmap="gray")
+    ax[0].set_title("corrected image")
+    ax[1].imshow(img_orig, cmap="gray")
+    ax[1].set_title("original image")
+
+
+def preprocessImage(
+    img: np.ndarray = None,
+    path_image: str = None,
+    contrast_clip: float = 2.5,
+    size_tophat: int = None,
+) -> Tuple[np.ndarray, np.ndarray]:
+    "This function performs the prprocessing of an image. If the path_image i provided, the image is read from the path."
+    "If the image img itself is provided, this image will be used."
+    "Contrast_clip indiactes the input to the create_CLAHE function for histogram equalization"
+    "size_tophat indicates the tophat filter size. If no tophat lfiter size is given, no tophat filter is executes. The recommendable size is 45?-."
+    "Small_size_vis indicates the coordinates of an optional zoom in plot to check the processing better."
+
+    # Read in image
+    if img is None:
+        img = io.imread(path_image)
+    img_orig = img
+
+    # mask black lines
+    mask_lines = np.where(img == 0)  # find the location of the lines
+    mask = np.zeros(img.shape, dtype=np.uint8)
+    mask[mask_lines[0], mask_lines[1]] = 1  # put one values in the correct position
+
+    # perform inpainting
+    res_ns = cv2.inpaint(img, mask, 55, cv2.INPAINT_NS)
+    img = res_ns
+
+    # tophat filter
+    if size_tophat is not None:
+        minimum_t = ndimage.minimum_filter(img, size_tophat)
+        max_of_min_t = ndimage.maximum_filter(minimum_t, size_tophat)
+        orig_sub_min = img - max_of_min_t
+        img = orig_sub_min
+
+    # enhance contrast
+    clahe = cv2.createCLAHE(clipLimit=contrast_clip, tileGridSize=(8, 8))
+    img = clahe.apply(img)
+
+    return img, img_orig
+
+
+def preprocessImagePlot(
+    img: np.ndarray,
+    img_orig: np.ndarray,
+    small_size_vis: List[int] = None,
+) -> None:
+    # plot_result
+    fig, ax = plt.subplots(1, 2, figsize=(20, 10))
+    ax[0].imshow(img_orig, cmap="gray")
+    ax[1].imshow(img, cmap="gray")
+
+    # plot small part of image
+    if small_size_vis is not None:
+        fig, ax = plt.subplots(1, 2, figsize=(20, 10))
+        ax[0].imshow(
+            img_orig[
+                small_size_vis[0] : small_size_vis[1],
+                small_size_vis[2] : small_size_vis[3],
+            ],
+            cmap="gray",
+        )
+        ax[1].imshow(
+            img[
+                small_size_vis[0] : small_size_vis[1],
+                small_size_vis[2] : small_size_vis[3],
+            ],
+            cmap="gray",
+        )
+
+
+def segmentation(
+    img: np.ndarray,
+    device: str = "cpu",
+    min_size: int = 80,
+    flow_threshold: float = 0.6,
+    diameter: int = 55,
+    mask_threshold: int = 0,
+    small_size_vis: List[int] = None,
+    model_type: str = "nuclei",
+    channels: np.ndarray = np.array([0, 0]),
+) -> Tuple[
+    np.ndarray, np.ndarray, np.ndarray, Optional[List[int]], geopandas.GeoDataFrame
+]:
+    "This function segments the data, using the cellpose algorithm, and plots the outcome"
+    "img is the input image, showing the DAPI Staining, you can define your device by setting the device parameter"
+    "min_size indicates the minimal amount of pixels in a mask (I assume)"
+    "The lfow_threshold indicates someting about the shape of the masks, if you increase it, more masks with less orund shapes will be accepted"
+    "The diameter is a very important parameter to estimate. In the best case, you estimate it yourself, it indicates the mean expected diameter of your dataset."
+    "If you put None in diameter, them odel will estimate is herself."
+    "mask_threshold indicates how many of the possible masks are kept. MAking it smaller (up to -6), will give you more masks, bigger is less masks. "
+    "When an RGB image is given a input, the R channel is expected to have the nuclei, and the blue channel the membranes"
+    "When whole cell segmentation needs to be performed, model_type=cyto, otherwise, model_type=nuclei"
+
+    device = torch.cuda.device(device)  # GPU 4 is your GPU
+    torch.cuda.set_device(device)
+    model = models.Cellpose(gpu=device, model_type=model_type)
+    torch.cuda.set_device(device)
+
+    masks, _, _, _ = model.eval(
+        img,
+        diameter=diameter,
+        channels=channels,
+        min_size=min_size,
+        flow_threshold=flow_threshold,
+        cellprob_threshold=mask_threshold,
+    )
+    mask_i = np.ma.masked_where(masks == 0, masks)
+    # i_masked = np.ma.masked_where(img < 500, img)
+
+    # create the polygon shapes of the different cells
+    polygons = mask_to_polygons_layer(masks)
+    # polygons["border"] = polygons.geometry.map(is_in_border)
+    polygons["border_color"] = polygons.geometry.map(border_color)
+    polygons["linewidth"] = polygons.geometry.map(linewidth)
+    polygons["color"] = polygons.geometry.map(color)
+    polygons["cells"] = polygons.index
+    polygons = polygons.dissolve(by="cells")
+
+    return masks, mask_i, channels, small_size_vis, polygons
+
+
+def segmentationPlot(
+    img: np.ndarray,
+    mask_i: np.ndarray,
+    channels: np.ndarray,
+    small_size_vis: List[int],
+    polygons: geopandas.GeoDataFrame,
+) -> None:
+    if sum(channels) != 0:
+        img = img[0, :, :]  # select correct image
+
+    if small_size_vis is not None:
+        fig, ax = plt.subplots(1, 2, figsize=(20, 10))
+        ax[0].imshow(
+            img[
+                small_size_vis[0] : small_size_vis[1],
+                small_size_vis[2] : small_size_vis[3],
+            ],
+            cmap="gray",
+        )
+
+        ax[1].imshow(
+            img[
+                small_size_vis[0] : small_size_vis[1],
+                small_size_vis[2] : small_size_vis[3],
+            ],
+            cmap="gray",
+        )
+        ax[1].imshow(
+            mask_i[
+                small_size_vis[0] : small_size_vis[1],
+                small_size_vis[2] : small_size_vis[3],
+            ],
+            cmap="jet",
+        )
+        plt.show()
+    else:
+        fig, ax = plt.subplots(1, 2, figsize=(20, 10))
+        # ax[0].imshow(masks[0:3000,8000:10000],cmap='jet')
+        ax[0].imshow(img, cmap="gray")
+        # ax[0].imshow(masks,cmap='jet')
+
+        ax[1].imshow(img, cmap="gray")
+        polygons.plot(
+            ax=ax[1],
+            edgecolor="white",
+            linewidth=polygons.linewidth,
+            alpha=0.5,
+            legend=True,
+            color="red",
+        )
+        # ax[1].imshow(masksI,cmap='jet')
+        plt.show()
+
+
+def mask_to_polygons_layer(mask: np.ndarray) -> geopandas.GeoDataFrame:
+    # https://rocreguant.com/convert-a-mask-into-a-polygon-for-images-using-shapely-and-rasterio/1786/
+    all_polygons = []
+    all_values = []
+    for shape, value in features.shapes(
+        mask.astype(np.int16),
+        mask=(mask > 0),
+        transform=rasterio.Affine(1.0, 0, 0, 0, 1.0, 0),
+    ):
+        all_polygons.append(shapely.geometry.shape(shape))
+        all_values.append(int(value))
+
+    return geopandas.GeoDataFrame(dict(geometry=all_polygons), index=all_values)
+
+
+def color(_) -> matplotlib.colors.Colormap:
+    return plt.get_cmap("Set1")(np.random.choice(np.arange(0, 18)))
+
+
+def border_color(r: bool) -> matplotlib.colors.Colormap:
+    return plt.get_cmap("tab10")(3) if r else (1, 1, 1, 1)
+
+
+def linewidth(r: bool) -> float:
+    return 1 if r else 0.5
+
+
+def is_in_border(r, h, w, border_margin):
+    r = r.centroid
+    if (r.x - border_margin < 0) or (r.x + border_margin > h):
+        return True
+    if (r.y - border_margin < 0) or (r.y + border_margin > w):
+        return True
+    return False
+
+
+def create_adata_quick(
+    path: str, img: np.ndarray, masks: np.ndarray, library_id: str = "melanoma"
+) -> AnnData:
+
+    # create the polygon shapes of the different cells
+    polygons = mask_to_polygons_layer(masks)
+    # polygons["border"] = polygons.geometry.map(is_in_border)
+    polygons["border_color"] = polygons.geometry.map(border_color)
+    polygons["linewidth"] = polygons.geometry.map(linewidth)
+    polygons["color"] = polygons.geometry.map(color)
+    polygons["cells"] = polygons.index
+    polygons = polygons.dissolve(by="cells")
+
+    # allocate the transcripts
+    df = pd.read_csv(path, delimiter="\t", header=None)
+    df = df[(df[1] < masks.shape[0]) & (df[0] < masks.shape[1])]
+    df["cells"] = masks[df[1].values, df[0].values]
+    coordinates = df.groupby(["cells"]).mean().iloc[:, [0, 1]]
+    # calculate the mean of the transcripts for every cell. Now based on transcripts, better on masks?
+    # based on masks is present in the adata.obsm
+    # create the anndata object
+    cell_counts = (
+        df.groupby(["cells", 3]).size().unstack(fill_value=0)
+    )  # create a matrix based on counts
+    adata = AnnData(cell_counts[cell_counts.index != 0])
+    coordinates.index = coordinates.index.map(str)
+    adata.obsm["spatial"] = coordinates[coordinates.index != "0"]
+
+    # add the polygons to the anndata object
+    polygons_f = polygons[
+        np.isin(polygons.index.values, list(map(int, adata.obs.index.values)))
+    ]
+    polygons_f.index = list(map(str, polygons_f.index))
+    adata.obsm["polygons"] = polygons_f
+
+    # add the figure to the anndata
+    spatial_key = "spatial"
+    adata.uns[spatial_key] = {library_id: {}}
+    adata.uns[spatial_key][library_id]["images"] = {}
+    adata.uns[spatial_key][library_id]["images"] = {"hires": img}
+    adata.uns[spatial_key][library_id]["scalefactors"] = {
+        "tissue_hires_scalef": 1,
+        "spot_diameter_fullres": 75,
+    }
+
+    return adata
+
+
+def plot_shapes(
+    adata: AnnData,
+    column: str = None,
+    cmap: str = "magma",
+    alpha: float = 0.5,
+    crd: List[int] = None,
+) -> None:
+    "This function plots the anndata on the shapes of the cells, but it does not do it smartly."
+
+    if column is not None:
+        if column + "_colors" in adata.uns:
+            print("using the colormap defined in the anndata object")
+            cmap = matplotlib.colors.LinearSegmentedColormap.from_list(
+                "new_map",
+                adata.uns[column + "_colors"],
+                N=len(adata.uns[column + "_colors"]),
+            )
+
+        fig, ax = plt.subplots(1, 1, figsize=(20, 20))
+        ax.imshow(
+            adata.uns["spatial"]["melanoma"]["images"]["hires"],
+            cmap="gray",
+        )
+        adata.obsm["polygons"].plot(
+            ax=ax,
+            column=adata.obs[column],
+            edgecolor="white",
+            linewidth=adata.obsm["polygons"].linewidth,
+            alpha=alpha,
+            legend=True,
+            cmap=cmap,
+        )
+    else:
+        fig, ax = plt.subplots(1, 1, figsize=(20, 20))
+        ax.imshow(
+            adata.uns["spatial"]["melanoma"]["images"]["hires"],
+            cmap="gray",
+        )
+        adata.obsm["polygons"].plot(
+            ax=ax,
+            edgecolor="white",
+            linewidth=adata.obsm["polygons"].linewidth,
+            alpha=alpha,
+            legend=True,
+            color="blue",
+        )
+
+    ax.axes.xaxis.set_visible(False)
+    ax.axes.yaxis.set_visible(False)
+    ax.spines["top"].set_visible(False)
+    ax.spines["right"].set_visible(False)
+    ax.spines["bottom"].set_visible(False)
+    ax.spines["left"].set_visible(False)
+    # ax.legend(bbox_to_anchor=(1.1, 1.05))
+    if crd is not None:
+        ax.set_xlim(crd[0], crd[1])
+        ax.set_ylim(crd[2], crd[3])
+    # ax[1].imshow(I,cmap='gray',)
+
+
+def preprocessAdata(
+    adata: AnnData, mask: np.ndarray, nuc_size_norm: bool = True, n_comps: int = 50
+) -> Tuple[AnnData, AnnData]:
+    sc.pp.calculate_qc_metrics(adata, inplace=True, percent_top=[2, 5])
+    adata_orig = adata
+    sc.pp.filter_cells(adata, min_counts=10)
+    sc.pp.filter_genes(adata, min_cells=5)
+    adata.raw = adata
+
+    # nucleusSizeNormalization
+    if nuc_size_norm:
+        _, counts = np.unique(mask, return_counts=True)
+        nucleus_size = []
+        for i in adata.obs.index:
+            nucleus_size.append(counts[int(i)])
+        adata.obs["nucleusSize"] = nucleus_size
+        adata.X = (adata.X.T / adata.obs.nucleusSize.values).T
+
+        # sc.pp.normalize_total(adata) #This no
+        sc.pp.log1p(adata)
+        sc.pp.scale(adata, max_value=10)
+    else:
+        sc.pp.normalize_total(adata)
+        sc.pp.log1p(adata)
+    sc.tl.pca(adata, svd_solver="arpack", n_comps=n_comps)
+    sc.pl.pca(adata, color="total_counts")
+    # sc.pl.pca_variance_ratio(adata,n_pcs=50) #lets take 6,10 or 12
+    adata.obsm["polygons"] = geopandas.GeoDataFrame(
+        adata.obsm["polygons"], geometry=adata.obsm["polygons"].geometry
+    )
+
+    return adata, adata_orig
+
+
+def preprocesAdataPlot(adata: AnnData, adata_orig: AnnData) -> None:
+    _, axs = plt.subplots(1, 2, figsize=(15, 4))
+    sns.distplot(adata_orig.obs["total_counts"], kde=False, ax=axs[0])
+    sns.distplot(adata_orig.obs["n_genes_by_counts"], kde=False, bins=55, ax=axs[1])
+
+    plt.scatter(adata.obs["nucleusSize"], adata.obs["total_counts"])
+    plt.title = "cellsize vs cellcount"
+    plt.show()
+
+
+def filter_on_size(
+    adata: AnnData, min_size: int = 100, max_size: int = 100000
+) -> Tuple[AnnData, int]:
+    start = adata.shape[0]
+    adata.obsm["polygons"]["X"] = adata.obsm["polygons"].centroid.x
+    adata.obsm["polygons"]["Y"] = adata.obsm["polygons"].centroid.y
+    adata.obs["distance"] = np.sqrt(
+        np.square(adata.obsm["polygons"]["X"] - adata.obsm["spatial"][0])
+        + np.square(adata.obsm["polygons"]["Y"] - adata.obsm["spatial"][1])
+    )
+
+    adata = adata[adata.obs["nucleusSize"] < max_size, :]
+    adata = adata[adata.obs["nucleusSize"] > min_size, :]
+    adata = adata[adata.obs["distance"] < 70, :]
+
+    adata.obsm["polygons"] = geopandas.GeoDataFrame(
+        adata.obsm["polygons"], geometry=adata.obsm["polygons"].geometry
+    )
+    filtered = start - adata.shape[0]
+
+    return adata, filtered
+
+
+def clustering(
+    adata: AnnData,
+    pcs: int,
+    neighbors: int,
+    spot_size: int = 70,
+    cluster_resolution: float = 0.8,
+) -> Tuple[AnnData, pd.DataFrame]:
+    sc.pp.neighbors(adata, n_neighbors=neighbors, n_pcs=pcs)
+    sc.tl.umap(adata)
+    # sc.pl.umap(adata, color=['Folr2','Glul','Sox9','Cd9']) #total counts doesn't matter that much
+    sc.tl.leiden(adata, resolution=cluster_resolution)
+    sc.pl.umap(adata, color=["leiden"])
+    sc.tl.rank_genes_groups(adata, "leiden", method="wilcoxon")
+    sc.pl.rank_genes_groups(adata, n_genes=8, sharey=False)
+
+    return adata
+
+
+def scoreGenesLiver(
+    adata: AnnData, path_marker_genes: str, row_norm: bool = False
+) -> Tuple[dict, pd.DataFrame]:
+    df_markers = pd.read_csv(path_marker_genes, index_col=0)
+    df_markers.columns = df_markers.columns.str.replace("Tot_Score_", "")
+    df_markers.columns = df_markers.columns.str.replace("uppfer", "upffer")
+    genes_dict = {}
+    for i in df_markers:
+        genes = []
+        for row, value in enumerate(df_markers[i]):
+            if value > 0:
+                genes.append(df_markers.index[row])
+                # print(df_markers.index[row])
+        genes_dict[i] = genes
+
+    for key, value in genes_dict.items():
+        sc.tl.score_genes(adata, value, score_name=key)
+
+    # scoresper_cluster = adata.obs[[col for col in adata.obs if col.startswith('Tot')]] #very specific to this dataset
+    scoresper_cluster = adata.obs[
+        [col for col in adata.obs if col in df_markers.columns]
+    ]
+    if row_norm:
+        row_norm = scoresper_cluster.sub(
+            scoresper_cluster.mean(axis=1).values, axis="rows"
+        ).div(
+            scoresper_cluster.std(axis=1).values, axis="rows"
+        )  # row normalization
+        # Row normalization is just there for visualization purposes, to make sure we are not overdoing it
+
+        adata.obs[scoresper_cluster.columns.values] = row_norm
+        temp = pd.DataFrame(np.sort(row_norm)[:, -2:])
+    else:
+        temp = pd.DataFrame(np.sort(scoresper_cluster)[:, -2:])
+    scores = (temp[1] - temp[0]) / ((temp[1] + temp[0]) / 2)
+    adata.obs["Cleanliness"] = scores.values
+    adata.obs["maxScores"] = scoresper_cluster.idxmax(axis=1)
+
+    return genes_dict, scoresper_cluster
+
+
+def scoreGenesLiverPlot(adata: AnnData, scoresper_cluster: pd.DataFrame) -> None:
+    sc.pl.umap(adata, color=["Cleanliness", "maxScores"])
+    sc.pl.umap(adata, color=["leiden", "maxScores"])
+    # fig,ax =plt.subplots(1,1,figsize=(20,10))
+
+    # sc.pl.spatial(adata,color='maxScores',spot_size=70,show=False,cmap='magma',alpha=1,title='AnnotationScores',ax=ax)
+    # fig,ax =plt.subplots(1,1,figsize=(20,10)) sc.pl.spatial(adata,color='Cleanliness',spot_size=70,show=False,
+    # cmap='magma',alpha=1,title='Cleanliness of data',ax=ax)
+
+    plot_shapes(adata, column="maxScores")
+    plot_shapes(adata, column="Cleanliness")
+
+    sc.pl.heatmap(adata, var_names=scoresper_cluster.columns.values, groupby="leiden")
+    sc.pl.heatmap(
+        adata[
+            adata.obs.leiden.isin(
+                ["5", "6", "7", "8", "9", "10", "11", "12", "13", "14", "15"]
+            )
+        ],
+        var_names=scoresper_cluster.columns.values,
+        groupby="leiden",
+    )
+
+
+def clustercleanliness(
+    adata: AnnData,
+    img: np.ndarray,
+    celltypes: np.ndarray,
+    crop_coord: List[int] = [0, 2000, 0, 2000],
+    liver: bool = False,
+) -> None:
+    # The coloring doesn't work yet for non-liver samples, but is easily adaptable, by just not defining a colormap
+    # anywhere
+    adata.obs["maxScores"] = adata.obs[
+        [col for col in adata.obs if col in celltypes]
+    ].idxmax(axis=1)
+    adata.obs.maxScores = adata.obs.maxScores.astype("category")
+
+    if liver:
+        other_immune_cells = celltypes[[1, 4, 7, 8, 9, 10, 11, 12, 13, 17]]
+        vein = celltypes[[15, 18]]
+        adata.obs["maxScoresSave"] = adata.obs.maxScores
+
+        adata.obs.maxScores = adata.obs.maxScores.cat.add_categories(
+            ["Other_ImmuneCells"]
+        )
+        for i, val in enumerate(adata.obs.maxScores):
+            if val in other_immune_cells:
+                adata.obs.maxScores[i] = "Other_ImmuneCells"
+        adata.obs.maxScores = adata.obs.maxScores.cat.add_categories(["vein_EC45"])
+
+        for i, val in enumerate(adata.obs.maxScores):
+            if val in vein:
+                adata.obs.maxScores[i] = "vein_EC45"
+        adata.obs.maxScoresSave = adata.obs.maxScoresSave.cat.add_categories(
+            ["vein_EC45"]
+        )
+
+        for i in range(0, len(adata.obs.maxScores)):
+            if adata.obs.maxScoresSave[i] in vein:
+                adata.obs.maxScoresSave[i] = "vein_EC45"
+        for i in other_immune_cells:
+            if i in adata.obs.maxScores.cat.categories:
+                adata.obs.maxScores = adata.obs.maxScores.cat.remove_categories(i)
+        adata.obs.maxScores = adata.obs.maxScores.cat.remove_categories(vein)
+        adata.obs.maxScoresSave = adata.obs.maxScoresSave.cat.remove_categories(vein)
+        # fix the coloring
+
+        # adata.uns['maxScores_colors']=np.append(adata.uns['maxScores_colors'],['#ff7f0e','#ad494a'])
+        colors = [
+            "#914d22",
+            "#c61b84",
+            "#ea579f",
+            "#5da6db",
+            "#fbb05f",
+            "#d46f6c",
+            "#E45466",
+            "#a31a2a",
+            "#929591",
+            "#cc7722",
+        ]
+        adata.uns["maxScores_colors"] = colors
+
+        color_dict = dict(
+            zip(list(adata.obs.maxScores.cat.categories), adata.uns["maxScores_colors"])
+        )
+        for i, name in enumerate(color_dict.keys()):
+            color_dict[name] = colors[i]
+
+        colors_i = [
+            "#191919",
+            "#a3d7ba",
+            "#702963",
+            "#a4daf3",
+            "#4a6e34",
+            "#b4b5b5",
+            "#3ab04a",
+            "#893a86",
+            "#bf00ff",
+            "#9c7eba",
+        ]
+        for i in range(0, 10):
+            color_dict[other_immune_cells[i]] = colors_i[i]
+
+    # create the plots
+
+    stacked = (
+        adata.obs.groupby(["leiden", "maxScores"], as_index=False)
+        .size()
+        .pivot("leiden", "maxScores")
+        .fillna(0)
+    )
+    stacked_norm = stacked.div(stacked.sum(axis=1), axis=0)
+    stacked_norm.columns = list(adata.obs.maxScores.cat.categories)
+    fig, ax = plt.subplots(1, 1, figsize=(10, 5))
+    if liver:
+        stacked_norm.plot(
+            kind="bar", stacked=True, ax=fig.gca(), color=color_dict
+        )  # .legend(loc='lower left')
+    else:
+        stacked_norm.plot(kind="bar", stacked=True, ax=fig.gca())
+        # ax.axis('off')
+    ax.spines["top"].set_visible(False)
+    ax.spines["right"].set_visible(False)
+    ax.spines["bottom"].set_visible(False)
+    ax.spines["left"].set_visible(False)
+    ax.get_yaxis().set_ticks([])
+    # plt.title('Cluster purity based on marker gene lists',fontsize='xx-large')
+    plt.xlabel("Clusters")
+    plt.legend(loc="center left", bbox_to_anchor=(1.0, 0.5), fontsize="large")
+    plt.show()
+
+    plot_shapes(adata, column="maxScores", alpha=0.8)
+    plot_shapes(adata, column="maxScores", crd=crop_coord, alpha=0.8)
+
+    _, ax = plt.subplots(1, 1, figsize=(15, 10))
+    sc.pl.umap(adata, color=["maxScores"], ax=ax, size=60, show=False)
+    ax.axis("off")
+    # plt.title('UMAP colored by annotation based on celltype ',fontsize='xx-large')
+    plt.show()