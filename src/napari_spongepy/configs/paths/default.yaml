# path to working directory
work_dir: ${hydra:runtime.cwd}

# path to data directory
<<<<<<< HEAD
data_dir: ${paths.root_dir}/data
=======
data_dir: ${paths.work_dir}/data/
>>>>>>> 9c73013c

# path to logging directory
log_dir: ${paths.work_dir}/logs/

# path to output directory, created dynamically by hydra
# path generation pattern is specified in `configs/hydra/default.yaml`
# use it to store all files generated during the run, like ckpts and metrics
output_dir: ${hydra:runtime.output_dir}

# default to null for all output paths
masks: null
geojson: null
h5ad: null<|MERGE_RESOLUTION|>--- conflicted
+++ resolved
@@ -2,11 +2,7 @@
 work_dir: ${hydra:runtime.cwd}
 
 # path to data directory
-<<<<<<< HEAD
-data_dir: ${paths.root_dir}/data
-=======
 data_dir: ${paths.work_dir}/data/
->>>>>>> 9c73013c
 
 # path to logging directory
 log_dir: ${paths.work_dir}/logs/
