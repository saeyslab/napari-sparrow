--- conflicted
+++ resolved
@@ -4,28 +4,14 @@
 # order of defaults determines the order in which configs override each other
 defaults:
   - _self_
-<<<<<<< HEAD
   - dataset: resolve_liver
   - segmentation: cellpose
   - paths: default
   - extras: default
   - clean: default
   - hydra: default
-=======
-  - dataset/resolve_liver
-  - allocate/default
-  - annotate/default
-  - segmentation/cellpose
-  - visualize/default
-  - paths/default
-  - extras/default
-  - clean/default
-  - hydra/default
-
-  # experiment configs allow for version control of specific hyperparameters
-  # e.g. best hyperparameters for given model and datamodule
-  - experiment: null
->>>>>>> 6480a07b
+  - allocate: default
+  - visualize: default
 
   # config for hyperparameter optimization
   - hparams_search: null
