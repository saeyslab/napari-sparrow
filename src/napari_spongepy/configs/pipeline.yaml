# @package _global_

# specify here default configuration
# order of defaults determines the order in which configs override each other
defaults:
  - _self_
  - dataset/resolve_liver
  - allocate/default
  - annotate/default
  - segmentation/cellpose
  - visualize/default
  - paths/default
  - extras/default
  - clean/default
  - hydra/default

  # experiment configs allow for version control of specific hyperparameters
  # e.g. best hyperparameters for given model and datamodule
  - experiment: null

  # config for hyperparameter optimization
  - hparams_search: null

  - viz/default

  # optional local config for machine/user specific settings
  # it's optional since it doesn't need to exist and is excluded from version control
  - optional local: default.yaml

  # debugging config (enable through command line, e.g. `python train.py debug=default)
  - debug: null

# set to index to subset the data
subset: []

<<<<<<< HEAD
output: ""

device: "cuda:4"
=======
device: "cpu"
>>>>>>> e46e5482

# Result dict
result: null

# task name, determines output directory path
task_name: "segment"

# tags to help you identify your experiments
# you can overwrite this in experiment configs
# overwrite from command line with `python train.py tags="[first_tag, second_tag]"`
# appending lists from command line is currently not supported :(
# https://github.com/facebookresearch/hydra/issues/1547
tags: ["dev"]

hydra:
  searchpath:
    # add local configs to search path
    -  file://${oc.env:PWD}/configs
    # You can also use file based schema:
    # - file:///etc/my_app
    # - file://${oc.env:HOME}/.my_app<|MERGE_RESOLUTION|>--- conflicted
+++ resolved
@@ -33,13 +33,10 @@
 # set to index to subset the data
 subset: []
 
-<<<<<<< HEAD
 output: ""
 
 device: "cuda:4"
-=======
-device: "cpu"
->>>>>>> e46e5482
+
 
 # Result dict
 result: null
