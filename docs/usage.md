--- conflicted
+++ resolved
@@ -25,11 +25,7 @@
 
 ### Napari plugin
 
-<<<<<<< HEAD
-After installing [installing](installation.md) Harpy, you can run the plugin by first starting Napari, and starting the plugin from Napari's menu bar: `napari > Plugins > harpy`.
-=======
 After installing [installing](installation.md) `SPArrOW`, you can run the plugin by first starting Napari, and starting the plugin from Napari's menu bar: `napari > Plugins > sparrow`.
->>>>>>> dacc8663
 
 Use the plugin to tune the parameters of `SPArrOW` for the different steps of the pipeline. Tuning can be done on small crops of the image. After every step, a corresponding configuration _.yaml_ file will be saved in the output directory chosen by the user. We refer to the [hpc](/tutorials/hpc/index.md) documentation for information on how to use these generated configuration files via the CLI.
 
