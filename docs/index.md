--- conflicted
+++ resolved
@@ -1,18 +1,14 @@
 ```{eval-rst}
-<<<<<<< HEAD
 .. image:: _static/img/logo-white.png
-=======
-.. image:: _static/img/logo.png
->>>>>>> b7e55cdb
   :class: dark-light p-2
   :alt: Dambi banner
 ```
 
 <br><br>
 
-# A library for single-cell Spatial Proteomics data analysis Spatial.
+# A library for single-cell Spatial Proteomics data analysis.
 
-Harpy is a library for single-cell Spatial Proteomics data analysis Spatial
+Harpy is a library for single-cell Spatial Proteomics data analysis.
 
 Please see our preprint ... for citation and to learn more.
 
