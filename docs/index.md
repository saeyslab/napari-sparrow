--- conflicted
+++ resolved
@@ -1,24 +1,16 @@
-<<<<<<< HEAD
-# Harpy: single-cell spatial proteomics analysis that makes you happy
-
-Harpy is a library for highly-multiplexed microscopy image analysis with single-cell resolution.
-
-Please read our documentation to learn more.
-=======
 ```{eval-rst}
 .. image:: _static/img/logo.png
   :class: dark-light p-2
   :alt: Dambi banner
 ```
 
-<br><br>
+Harpy is a library for highly-multiplexed microscopy image analysis with single-cell resolution.
 
 # A library for Spatial Transcriptomics Data Analysis.
 
 SPArrOW is a library for single-cell Spatial Transcriptomics data analysis.
 
 Please see our [preprint](https://www.biorxiv.org/content/10.1101/2024.07.04.601829v1) for citation and to learn more.
->>>>>>> dacc8663
 
 ```{eval-rst}
 .. note::
