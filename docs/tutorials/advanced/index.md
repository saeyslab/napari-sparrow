# Advanced tutorials

These tutorials are more advanced and require a deeper understanding of the Harpy API. They are intended for users who are already familiar with the basics of Harpy and want to learn more about specific features or use cases.

```{eval-rst}
.. toctree::
    :maxdepth: 1

    Harpy_QC_in_silico.ipynb
    Interactive_napari_cell_annotation.ipynb
    Interactive_napari_pixel_annotation.ipynb
<<<<<<< HEAD
    Harpy_distance_calc.ipynb
=======
    Harpy_instanseg.ipynb
>>>>>>> 28134cf1
    coordinate_systems.ipynb
    Harpy_transcriptomics.ipynb
```<|MERGE_RESOLUTION|>--- conflicted
+++ resolved
@@ -9,11 +9,8 @@
     Harpy_QC_in_silico.ipynb
     Interactive_napari_cell_annotation.ipynb
     Interactive_napari_pixel_annotation.ipynb
-<<<<<<< HEAD
     Harpy_distance_calc.ipynb
-=======
     Harpy_instanseg.ipynb
->>>>>>> 28134cf1
     coordinate_systems.ipynb
     Harpy_transcriptomics.ipynb
 ```