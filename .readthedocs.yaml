--- conflicted
+++ resolved
@@ -3,14 +3,10 @@
 build:
   os: ubuntu-24.04
   tools:
-<<<<<<< HEAD
-    python: "3.10"
-=======
     python: "mambaforge-23.11"
 
 conda:
   environment: environment.yml
->>>>>>> dacc8663
 
 sphinx:
   configuration: docs/conf.py
