name: harpy
channels:
  - pytorch
  - conda-forge
dependencies:
  - python=3.10.8
  - napari
  - pyqt
  - opencv
  - pip
  - pytorch
  - rasterio
  - mkl=2024.0.0 # temp workaround, see https://github.com/pytorch/pytorch/issues/123097
<<<<<<< HEAD
  - fsspec=2023.6.0
  - pip:
      - basicpy==1.0.0
      - cellpose
      - jax==0.4.6
      - jaxlib==0.4.6
=======
  - pip:
      - cellpose
>>>>>>> d81fe43d
      - ipython
      - ipykernel<|MERGE_RESOLUTION|>--- conflicted
+++ resolved
@@ -1,4 +1,4 @@
-name: harpy
+name: napari-sparrow
 channels:
   - pytorch
   - conda-forge
@@ -11,16 +11,7 @@
   - pytorch
   - rasterio
   - mkl=2024.0.0 # temp workaround, see https://github.com/pytorch/pytorch/issues/123097
-<<<<<<< HEAD
-  - fsspec=2023.6.0
-  - pip:
-      - basicpy==1.0.0
-      - cellpose
-      - jax==0.4.6
-      - jaxlib==0.4.6
-=======
   - pip:
       - cellpose
->>>>>>> d81fe43d
       - ipython
       - ipykernel