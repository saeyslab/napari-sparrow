--- conflicted
+++ resolved
@@ -1,4 +1,4 @@
-name: harpy
+name: napari-sparrow
 channels:
   - conda-forge
 dependencies:
@@ -7,15 +7,7 @@
   - pip
   - rasterio
   - pip:
-<<<<<<< HEAD
-      - basicpy==1.0.0
       - torch
       - cellpose
-      - jax==0.4.6
-      - jaxlib==0.4.6
-=======
-      - torch
-      - cellpose
->>>>>>> d81fe43d
       - ipython
       - ipykernel